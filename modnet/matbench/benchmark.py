import os
from collections import defaultdict
from traceback import print_exc
from typing import List, Dict, Any, Optional, Tuple, Type

import numpy as np

from modnet.preprocessing import MODData
from modnet.models import MODNetModel
from modnet.utils import LOG
from modnet.hyper_opt import FitGenetic

MATBENCH_SEED = 18012019


def matbench_kfold_splits(data: MODData, n_splits=5, classification=False):
    """Return the pre-defined k-fold splits to use when reporting matbench results.

    Arguments:
        data: The featurized MODData.
    """

    if classification:
        from sklearn.model_selection import StratifiedKFold as KFold
    else:
        from sklearn.model_selection import KFold

    kf = KFold(n_splits=n_splits, shuffle=True, random_state=MATBENCH_SEED)
    kf_splits = kf.split(data.df_featurized, y=data.df_targets)
    return kf_splits


def matbench_benchmark(
    data: MODData,
    target: List[str],
    target_weights: Dict[str, float],
    fit_settings: Optional[Dict[str, Any]] = None,
    ga_settings: Optional[Dict[str, float]] = None,
    classification: bool = False,
    model_type: Type[MODNetModel] = MODNetModel,
    save_folds: bool = False,
    save_models: bool = False,
    hp_optimization: bool = True,
    inner_feat_selection: bool = True,
    use_precomputed_cross_nmi: bool = True,
    use_fit_preset: bool = False,
    use_ga: bool = False,
    presets: Optional[List[dict]] = None,
    fast: bool = False,
    n_jobs: Optional[int] = None,
    nested: bool = False,
    **model_init_kwargs,
) -> dict:
    """Train and cross-validate a model against Matbench data splits, optionally
    performing hyperparameter optimisation.

    Arguments:
        data: The entire dataset as a `MODData`.
        target: The list of target names to train on.
        target_weights: The target weights to use for the `MODNetModel`.
        fit_settings: Any settings to pass to `model.fit(...)` directly
            (typically when not performing hyperparameter optimisation).
        classification: Whether all tasks are classification rather than regression.
        model_type: The type of the model to create and benchmark.
        save_folds: Whether to save dataframes with pre-processed fold
            data (e.g. feature selection).
        save_models: Whether to pickle all trained models according to
            their fold index and performance.
        hp_optimization: Whether to perform hyperparameter optimisation.
        inner_feat_selection: Whether to perform split-level feature
            selection or try to use pre-computed values.
        use_precomputed_cross_nmi: Whether to use the precmputed cross NMI
            from the Materials Project dataset, or recompute per fold.
        presets: Override the built-in hyperparameter grid with these presets.
        fast: Whether to perform debug training, i.e. reduced presets and epochs.
        n_jobs: Try to parallelize the inner fit_preset over this number of
            processes. Maxes out at number_of_presets*nested_folds
        nested: Whether to perform nested CV for hyperparameter optimisation.
        **model_init_kwargs: Additional arguments to pass to the model on creation.

    Returns:
        A dictionary containing all the results from the training, broken
            down by model and by fold.

    """

    if use_fit_preset and use_ga:
        raise RuntimeError(
            "Both use_fit_preset and use_ga are set to True. Please choose one."
        )

    if fit_settings is None:
        fit_settings = {}

    if not fit_settings.get("n_feat"):
        nf = len(data.df_featurized.columns)
        fit_settings["n_feat"] = nf
    if not fit_settings.get("num_neurons"):
        # Pass dummy network
        fit_settings["num_neurons"] = [[4], [4], [4], [4]]

    if ga_settings is None:
<<<<<<< HEAD
        ga_settings = {"size_pop": 20, "num_generations": 10}
=======
        ga_settings = {'size_pop':20, 'num_generations':10, 'early_stopping':4, 'refit':False}
>>>>>>> c848ef32

    fold_data = []
    results = defaultdict(list)

    for ind, (train, test) in enumerate(matbench_kfold_splits(data)):
        train_data, test_data = data.split((train, test))
        if inner_feat_selection:
            path = "folds/train_moddata_f{}".format(ind + 1)
            if os.path.isfile(path):
                train_data = MODData.load(path)
            else:
                train_data.feature_selection(
                    n=-1, use_precomputed_cross_nmi=use_precomputed_cross_nmi
                )
            os.makedirs("folds", exist_ok=True)
            train_data.save(path)

        fold_data.append((train_data, test_data))

    args = (target, target_weights, fit_settings, ga_settings)

    model_kwargs = {
        "model_type": model_type,
        "hp_optimization": hp_optimization,
        "fast": fast,
        "classification": classification,
        "save_folds": save_folds,
        "presets": presets,
        "use_fit_preset": use_fit_preset,
        "use_ga": use_ga,
        "save_models": save_models,
        "nested": nested,
        "n_jobs": n_jobs,
    }

    model_kwargs.update(model_init_kwargs)

    fold_results = []
    for fold in enumerate(fold_data):
        fold_results.append(train_fold(fold, *args, **model_kwargs))

    for fold in fold_results:
        for key in fold:
            results[key].append(fold[key])

    return results


def train_fold(
    fold: Tuple[int, Tuple[MODData, MODData]],
    target: List[str],
    target_weights: Dict[str, float],
    fit_settings: Dict[str, Any],
    ga_settings: Dict[str, float],
    model_type: Type[MODNetModel] = MODNetModel,
    presets=None,
    hp_optimization=True,
    use_fit_preset=False,
    use_ga=False,
    classification=False,
    save_folds=False,
    fast=False,
    save_models=False,
    nested=False,
    n_jobs=None,
    **model_kwargs,
) -> dict:
    """Train one fold of a CV.
    Unless stated, all arguments have the same meaning as in `matbench_benchmark(...)`.

    Arguments:
        fold: A tuple containing the fold index, and another tuple of the
            training MODData and test MODData.

    Returns:
        A dictionary summarising the fold results.

    """

    fold_ind, (train_data, test_data) = fold

    results = {}
    multi_target = bool(len(target) - 1)

    # If not performing hp_optimization, load model init settings from fit_settings
    model_settings = {}
    if not hp_optimization:
        model_settings = {
            "num_neurons": fit_settings["num_neurons"],
            "num_classes": fit_settings.get("num_classes"),
            "act": fit_settings.get("act"),
            "out_act": fit_settings.get("out_act", "linear"),
            "n_feat": fit_settings["n_feat"],
        }

    model_settings.update(model_kwargs)

    if classification:
        model_settings["num_classes"] = {t: 2 for t in target_weights}

    model = model_type(target, target_weights, **model_settings)

    if hp_optimization:
        if use_fit_preset:
            (
                models,
                val_losses,
                best_learning_curve,
                learning_curves,
                best_presets,
            ) = model.fit_preset(
                train_data,
                presets=presets,
                fast=fast,
                classification=classification,
                nested=nested,
                n_jobs=n_jobs,
            )
            results["nested_losses"] = val_losses
            results["nested_learning_curves"] = learning_curves
            results["best_learning_curves"] = best_learning_curve
            results["best_presets"] = best_presets
        elif use_ga:
            ga = FitGenetic(train_data)
            model = ga.run(
                size_pop=ga_settings["size_pop"],
                num_generations=ga_settings["num_generations"],
                n_jobs=n_jobs,
<<<<<<< HEAD
            )
=======
                early_stopping=ga_settings["early_stopping"],
                refit=ga_settings["refit"])
>>>>>>> c848ef32

        if save_models:
            for ind, nested_model in enumerate(models):
                score = val_losses[ind]
                nested_model.save(f"results/nested_model_{fold_ind}_{ind}_{score:3.3f}")

            model.save(f"results/best_model_{fold_ind}_{score:3.3f}")

    else:
        if fit_settings["increase_bs"]:
            model.fit(
                train_data,
                lr=fit_settings["lr"],
                epochs=fit_settings["epochs"],
                batch_size=fit_settings["batch_size"],
                loss="mse",
            )
            model.fit(
                train_data,
                lr=fit_settings["lr"] / 7,
                epochs=fit_settings["epochs"] // 2,
                batch_size=fit_settings["batch_size"] * 2,
                loss=fit_settings["loss"]
            )
        else:
            model.fit(train_data, **fit_settings)

    try:
        predict_kwargs = {}
        if classification:
            predict_kwargs["return_prob"] = True
        if model.can_return_uncertainty:
            predict_kwargs["return_unc"] = True

        pred_results = model.predict(test_data, **predict_kwargs)
        if isinstance(pred_results, tuple):
            predictions, stds = pred_results
        else:
            predictions = pred_results
            stds = None

        targets = test_data.df_targets

        if classification:
            from sklearn.metrics import roc_auc_score
            from sklearn.preprocessing import OneHotEncoder

            y_true = OneHotEncoder().fit_transform(targets.values).toarray()
            score = roc_auc_score(y_true, predictions.values)
            pred_bool = model.predict(test_data, return_prob=False)
            LOG.info(f"ROC-AUC: {score}")
            errors = targets - pred_bool
        elif multi_target:
            errors = targets - predictions
            score = np.mean(np.abs(errors.values), axis=0)
        else:
            errors = targets - predictions
            score = np.mean(np.abs(errors.values))
    except Exception:
        print_exc()
        print("Something went wrong benchmarking this model.")
        predictions = None
        errors = None
        score = None

    if save_folds:
        opt_feat = train_data.optimal_features[: fit_settings["n_feat"]]
        df_train = train_data.df_featurized
        df_train = df_train[opt_feat]
        df_train.to_csv("folds/train_f{}.csv".format(ind + 1))
        df_test = test_data.df_featurized
        df_test = df_test[opt_feat]
        errors.columns = [x + "_error" for x in errors.columns]
        df_test = df_test.join(errors)
        df_test.to_csv("folds/test_f{}.csv".format(ind + 1))

    results["predictions"] = predictions
    if stds is not None:
        results["stds"] = stds
    results["targets"] = targets
    results["errors"] = errors
    results["scores"] = score
    results["model"] = model

    return results<|MERGE_RESOLUTION|>--- conflicted
+++ resolved
@@ -100,11 +100,7 @@
         fit_settings["num_neurons"] = [[4], [4], [4], [4]]
 
     if ga_settings is None:
-<<<<<<< HEAD
-        ga_settings = {"size_pop": 20, "num_generations": 10}
-=======
         ga_settings = {'size_pop':20, 'num_generations':10, 'early_stopping':4, 'refit':False}
->>>>>>> c848ef32
 
     fold_data = []
     results = defaultdict(list)
@@ -233,12 +229,8 @@
                 size_pop=ga_settings["size_pop"],
                 num_generations=ga_settings["num_generations"],
                 n_jobs=n_jobs,
-<<<<<<< HEAD
-            )
-=======
                 early_stopping=ga_settings["early_stopping"],
                 refit=ga_settings["refit"])
->>>>>>> c848ef32
 
         if save_models:
             for ind, nested_model in enumerate(models):
