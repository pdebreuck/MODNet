--- conflicted
+++ resolved
@@ -217,11 +217,7 @@
             results["best_presets"] = best_presets
         elif use_ga:
             ga = FitGenetic(train_data)
-<<<<<<< HEAD
-            model = ga.run(size_pop=ga_settings["size_pop"], num_generations=ga_settings["num_gen"], n_jobs=n_jobs)
-=======
             model = ga.run(size_pop=ga_settings["size_pop"], num_generations=ga_settings["num_generations"], n_jobs=n_jobs)
->>>>>>> b1dc3d88
 
         if save_models:
             for ind, nested_model in enumerate(models):
