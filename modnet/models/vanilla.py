"""This submodule defines the "vanilla" `MODNetModel`, i.e. a single
model with deterministic weights and outputs.

"""
from collections import defaultdict
from typing import List, Tuple, Dict, Optional, Callable, Any, Union

from pathlib import Path
import multiprocessing

import pandas as pd
import numpy as np
import warnings
from sklearn.preprocessing import StandardScaler, MinMaxScaler
from sklearn.model_selection import train_test_split
from sklearn.metrics import mean_absolute_error, roc_auc_score
from sklearn.impute import SimpleImputer
from sklearn.pipeline import Pipeline
import tensorflow as tf

from modnet.preprocessing import MODData
from modnet.utils import LOG
from modnet import __version__

import tqdm

__all__ = ("MODNetModel",)


class MODNetModel:
    """Container class for the underlying tf.keras `Model`, that handles
    setting up the architecture, activations, training and learning curve.

    Attributes:
        n_feat: The number of features used in the model.
        weights: The relative loss weights for each target.
        optimal_descriptors: The list of column names used
            in training the model.
        model: The `tf.keras.model.Model` of the network itself.
        target_names: The list of targets names that the model
            was trained for.

    """

    can_return_uncertainty = False

    def __init__(
        self,
        targets: List,
        weights: Dict[str, float],
        num_neurons=([64], [32], [16], [16]),
        num_classes: Optional[Dict[str, int]] = None,
        multi_label: Optional[bool] = False,
        n_feat: Optional[int] = 64,
        act: str = "relu",
        out_act: str = "linear",
    ):
        """Initialise the model on the passed targets with the desired
        architecture, feature count and loss functions and activation functions.

        Parameters:
            targets: A nested list of targets names that defines the hierarchy
                of the output layers.
            weights: The relative loss weights to apply for each target.
            num_classes: Dictionary defining the target types (classification or regression).
                Should be constructed as follows: key: string giving the target name; value: integer n,
                 with n=0 for regression and n>=2 for classification with n the number of classes.
            multi_label: Whether the problem (if classification) is multi-label.
                In this case the softmax output-activation is replaced by a sigmoid.
            num_neurons: A specification of the model layers, as a 4-tuple
                of lists of integers. Hidden layers are split into four
                blocks of `tf.keras.layers.Dense`, with neuron count specified
                by the elements of the `num_neurons` argument.
            n_feat: The number of features to use as model inputs.
            act: A string defining a tf.keras activation function to pass to use
                in the `tf.keras.layers.Dense` layers.
            out_act: A string defining a tf.keras activation function to pass to use
                for the last output layer (regression only)

        """

        self.__modnet_version__ = __version__

        if n_feat is None:
            n_feat = 64
        self.n_feat = n_feat
        self.weights = weights
        self.num_classes = num_classes
        self.multi_label = multi_label
        self.num_neurons = num_neurons
        self.act = act
        self.out_act = out_act

        self.xscale = None
        self._scaler = None
        self._imputer = None
        self.impute_missing = None
        self._scale_impute = None
        self.optimal_descriptors = None
        self.target_names = None
        self.targets = targets
        self.model = None

        self.targets_groups = [x for subl in targets for x in subl]
        self.targets_flatten = [x for subl in self.targets_groups for x in subl]
        self.num_classes = {name: 0 for name in self.targets_flatten}
        if num_classes is not None:
            self.num_classes.update(num_classes)
        self._multi_target = len(self.targets_flatten) > 1

        self.model = self.build_model(
            targets,
            n_feat,
            num_neurons,
            act=act,
            out_act=out_act,
            num_classes=self.num_classes,
            multi_label=multi_label,
        )

    def build_model(
        self,
        targets: List,
        n_feat: int,
        num_neurons: Tuple[List[int], List[int], List[int], List[int]],
        num_classes: Optional[Dict[str, int]] = None,
        multi_label: Optional[bool] = False,
        act: str = "relu",
        out_act: str = "linear",
    ):
        """Builds the tf.keras model and sets the `self.model` attribute.

        Parameters:
            targets: A nested list of targets names that defines the hierarchy
                of the output layers.
            n_feat: The number of features to use as model inputs.
            num_neurons: A specification of the model layers, as a 4-tuple
                of lists of integers. Hidden layers are split into four
                blocks of `tf.keras.layers.Dense`, with neuron count specified
                by the elements of the `num_neurons` argument.
            num_classes: Dictionary defining the target types (classification or regression).
                Should be constructed as follows: key: string giving the target name; value: integer n,
                with n=0 for regression and n>=2 for classification with n the number of classes.
            multi_label: Whether the problem (if classification) is multi-label.
                In this case the softmax output-activation is replaced by a sigmoid.
            act: A string defining a tf.keras activation function to pass to use
                in the `tf.keras.layers.Dense` layers.
            out_act: A string defining a tf.keras activation function to pass to use
                for the last output layer (regression only)

        """

        num_layers = [len(x) for x in num_neurons]

        # Build first common block
        f_input = tf.keras.layers.Input(shape=(n_feat,))
        previous_layer = f_input
        for i in range(num_layers[0]):
            previous_layer = tf.keras.layers.Dense(num_neurons[0][i], activation=act)(
                previous_layer
            )
            if self._multi_target:
                previous_layer = tf.keras.layers.BatchNormalization()(previous_layer)
        common_out = previous_layer

        # Build intermediate representations
        intermediate_models_out = []
        for _ in range(len(targets)):
            previous_layer = common_out
            for j in range(num_layers[1]):
                previous_layer = tf.keras.layers.Dense(
                    num_neurons[1][j], activation=act
                )(previous_layer)
                if self._multi_target:
                    previous_layer = tf.keras.layers.BatchNormalization()(
                        previous_layer
                    )
            intermediate_models_out.append(previous_layer)

        # Build outputs
        final_out = []
        output_names = []
        for group_idx, group in enumerate(targets):
            for prop_idx in range(len(group)):
                previous_layer = intermediate_models_out[group_idx]
                for k in range(num_layers[2]):
                    previous_layer = tf.keras.layers.Dense(
                        num_neurons[2][k], activation=act
                    )(previous_layer)
                    if self._multi_target:
                        previous_layer = tf.keras.layers.BatchNormalization()(
                            previous_layer
                        )

                n = num_classes[group[prop_idx][0]]
                name = group[prop_idx][0]
                if n >= 2:
                    out = tf.keras.layers.Dense(
                        n,
                        activation="sigmoid" if multi_label else "softmax",
                        name=name,
                    )(previous_layer)
                else:
                    out = tf.keras.layers.Dense(
                        len(group[prop_idx]),
                        activation=out_act,
                        name=name,
                    )(previous_layer)
                final_out.append(out)
                output_names.append(name)

        new_weights = dict()
        for n in output_names:
            w = self.weights.get(n, 1)
            new_weights[n] = w
        self.weights = new_weights

        return tf.keras.models.Model(inputs=f_input, outputs=final_out)

    def _set_scale_impute(
        self, impute_missing, xscale_before_impute, scaler=None, imputer=None
    ):
        """
        Sets the inner scaling and imputer mechanism.
        impute_missing: Determines how the NaN features are treated.
                If str, defines the strategy used in the scikit-learn SimpleImputer,
                e.g., "mean" sets the NaNs to the mean of their feature column.
                If a float is provided, this float is used to replace NaNs in the original dataset.
        xscale_before_impute: whether to first scale the input and then impute values, or
                first impute values and then scale the inputs.
        scaler: optional sklearn scaler to use
        imputer: optional sklearn imputer to use
        """
        # Define the scaler
        if scaler is not None:
            self._scaler = scaler
        elif self.xscale == "minmax":
            self._scaler = MinMaxScaler(feature_range=(-0.5, 0.5))

        elif self.xscale == "standard":
            self._scaler = StandardScaler()

        # Define the imputer
        if imputer is not None:
            self._imputer = imputer
        elif isinstance(impute_missing, str):
            self._imputer = SimpleImputer(
                missing_values=np.nan, strategy=impute_missing
            )
        else:
            self._imputer = SimpleImputer(
                missing_values=np.nan, strategy="constant", fill_value=impute_missing
            )

        # Scale and impute input features in the desired order
        if xscale_before_impute:
            self._scale_impute = Pipeline(
                [("scaler", self._scaler), ("imputer", self._imputer)]
            )
        else:
            self._scale_impute = Pipeline(
                [("imputer", self._imputer), ("scaler", self._scaler)]
            )

    def fit(
        self,
        training_data: MODData,
        custom_data: Optional[np.ndarray] = None,
        val_fraction: float = 0.0,
        val_key: Optional[str] = None,
        val_data: Optional[MODData] = None,
        lr: float = 0.001,
        epochs: int = 200,
        batch_size: int = 128,
        xscale: Optional[str] = "minmax",
        impute_missing: Optional[Union[float, str]] = 0,
        xscale_before_impute: bool = True,
        metrics: List[str] = ["mae"],
        callbacks: List[Callable] = None,
        verbose: int = 0,
        loss: str = None,
        **fit_params,
    ) -> None:
        """Train the model on the passed training `MODData` object.

        Parameters:
            training_data: A `MODData` that has been featurized and
                feature selected. The first `self.n_feat` entries in
                `training_data.get_optimal_descriptors()` will be used
                for training.
            custom_data (np.ndarray): Optional array of shape (n_sampels, n_custom_props) that will be appended to the targets (columns wise).
                This can be useful for defining custom loss functions.
            val_fraction: The fraction of the training data to use as a
                validation set for tracking model performance during
                training.
            val_key: The target name to track on the validation set
                during training, if performing multi-target learning.
            lr: The learning rate.
            epochs: The maximum number of epochs to train for.
            batch_size: The batch size to use for training.
            xscale: The feature scaler to use, either `None`,
                `'minmax'` or `'standard'`.
            impute_missing: Determines how the NaN features are treated.
                If str, defines the strategy used in the scikit-learn SimpleImputer,
                e.g., "mean" sets the NaNs to the mean of their feature column.
                If a float is provided, and if xscale_before_impute is False, this
                float is used to replace NaNs in the original dataset.
                If a float is provided but xscale_before_impute is True, the float
                is not used and standard values are used.
                If you want to do something more sophisticated, make your own
                modifications to MODData.df_featurized before fitting the model.
            xscale_before_impute: whether to first scale the input and then impute values, or
                first impute values and then scale the inputs.
            metrics: A list of tf.keras metrics to pass to `compile(...)`.
            loss: The built-in tf.keras loss to pass to `compile(...)`.
            fit_params: Any additional parameters to pass to `fit(...)`,
                these will be overwritten by the explicit keyword
                arguments above.

        """

        if self.n_feat > len(training_data.get_optimal_descriptors()):
            raise RuntimeError(
                "The model requires more features than computed in data. "
                f"Please reduce n_feat below or equal to {len(training_data.get_optimal_descriptors())}"
            )

        self.xscale = xscale
        self.impute_missing = impute_missing
        self.target_names = list(self.weights.keys())
        self.optimal_descriptors = training_data.get_optimal_descriptors()

        x = training_data.get_featurized_df()[
            self.optimal_descriptors[: self.n_feat]
        ].values

        # For compatibility with MODNet 0.1.7; if there is only one target in the training data,
        # use that for the name of the target too.
        if (
            len(self.targets_flatten) == 1
            and len(training_data.df_targets.columns) == 1
        ):
            self.targets_flatten = list(training_data.df_targets.columns)

        y = []
        for prop in self.targets_groups:
            if self.num_classes[prop[0]] >= 2:  # Classification
                targ = prop[0]
                if self.multi_label:
                    y_inner = np.stack(training_data.df_targets[targ].values)
                    if loss is None:
                        loss = "binary_crossentropy"
                else:
                    y_inner = tf.keras.utils.to_categorical(
                        training_data.df_targets[targ].values,
                        num_classes=self.num_classes[targ],
                    )
                    if loss is None:
                        loss = "categorical_crossentropy"
            else:
<<<<<<< HEAD
                y_inner = training_data.df_targets[prop].values.astype(
                    np.float, copy=False
=======
                y_inner = training_data.df_targets[targ].values.astype(
                    np.float64, copy=False
                )
            if custom_data is not None:
                val_data = None
                val_fraction = 0
                metrics = []
                y_inner = np.hstack(
                    (
                        np.reshape(y_inner, (len(y_inner), -1)),
                        custom_data.reshape((len(custom_data), -1)),
                    )
>>>>>>> 679694f8
                )
            y.append(y_inner)

        # set scaler and imputer
        if self.xscale == "minmax":
            impute_missing = -1 if xscale_before_impute else impute_missing
        elif self.xscale == "standard":
            impute_missing = (
                10 * np.max(np.nan_to_num(StandardScaler().fit_transform(x)))
                if xscale_before_impute
                else impute_missing
            )
        self.impute_missing = impute_missing
        self._set_scale_impute(
            impute_missing=impute_missing, xscale_before_impute=xscale_before_impute
        )

        x = self._scale_impute.fit_transform(x)

        if val_data is not None:
            val_x = val_data.get_featurized_df()[
                self.optimal_descriptors[: self.n_feat]
            ].values
            val_x = self._scale_impute.transform(val_x)
            val_y = []
            for prop in self.targets_groups:
                if self.num_classes[prop[0]] >= 2:  # Classification
                    targ = prop[0]
                    if self.multi_label:
                        y_inner = np.stack(val_data.df_targets[targ].values)
                        if loss is None:
                            loss = "binary_crossentropy"
                    else:
                        y_inner = tf.keras.utils.to_categorical(
                            val_data.df_targets[targ].values,
                            num_classes=self.num_classes[targ],
                        )
                        loss = "categorical_crossentropy"
                else:
<<<<<<< HEAD
                    y_inner = val_data.df_targets[prop].values.astype(
                        np.float, copy=False
=======
                    y_inner = val_data.df_targets[targ].values.astype(
                        np.float64, copy=False
>>>>>>> 679694f8
                    )
                val_y.append(y_inner)
            validation_data = (val_x, val_y)
        else:
            validation_data = None

        # set up bounds for postprocessing
        self.min_y = []
        self.max_y = []
        for prop in self.targets_groups:
            self.min_y.append(training_data.df_targets[prop].values.min(axis=0))
            self.max_y.append(training_data.df_targets[prop].values.max(axis=0))

        # Optionally set up print callback
        if verbose:
            if val_fraction > 0 or validation_data:
                if self._multi_target and val_key is not None:
                    val_metric_key = f"val_{val_key}_mae"
                else:
                    val_metric_key = "val_mae"
                print_callback = tf.keras.callbacks.LambdaCallback(
                    on_epoch_end=lambda epoch, logs: print(
                        f"epoch {epoch}: loss: {logs['loss']:.3f}, "
                        f"val_loss:{logs['val_loss']:.3f} {val_metric_key}:{logs[val_metric_key]:.3f}"
                    )
                )

            else:
                print_callback = tf.keras.callbacks.LambdaCallback(
                    on_epoch_end=lambda epoch, logs: print(
                        f"epoch {epoch}: loss: {logs['loss']:.3f}"
                    )
                )

            if callbacks is None:
                callbacks = [print_callback]
            else:
                callbacks.append(print_callback)

        fit_params_kw = {
            "x": x,
            "y": y,
            "epochs": epochs,
            "batch_size": batch_size,
            "verbose": 0,
            "validation_split": val_fraction,
            "validation_data": validation_data,
            "callbacks": callbacks,
        }

        fit_params.update(fit_params_kw)

        if loss is None:
            loss = "mse"
        self.model.compile(
            loss=loss,
<<<<<<< HEAD
            optimizer=tf.keras.optimizers.Adam(learning_rate=lr),
=======
            optimizer=tf.keras.optimizers.legacy.Adam(learning_rate=lr),
>>>>>>> 679694f8
            metrics=metrics,
            loss_weights=self.weights,
        )
        history = self.model.fit(**fit_params)
        self.history = history.history

    def fit_preset(
        self,
        data: MODData,
        presets: List[Dict[str, Any]] = None,
        val_fraction: float = 0.15,
        verbose: int = 0,
        classification: bool = False,
        refit: bool = True,
        fast: bool = False,
        nested: int = 5,
        callbacks: List[Any] = None,
        n_jobs=None,
        **fit_params,
    ) -> Tuple[
        List[List[Any]],
        np.ndarray,
        Optional[List[float]],
        List[List[float]],
        Dict[str, Any],
    ]:
        """Chooses an optimal hyper-parametered MODNet model from different presets.

        This function implements the "inner loop" of a cross-validation workflow. By
        modifying the `nested` argument, it can be run in full nested mode (i.e.
        train n_fold * n_preset models) or just with a simple random hold-out set.

        The data is first fitted on several well working MODNet presets
        with a validation set (10% of the furnished data by default).

        Sets the `self.model` attribute to the model with the lowest mean validation loss across
        all folds.

        Args:
            data: MODData object contain training and validation samples.
            presets: A list of dictionaries containing custom presets.
            verbose: The verbosity level to pass to tf.keras
            val_fraction: The fraction of the data to use for validation.
            classification: Whether or not we are performing classification.
            refit: Whether or not to refit the final model for each fold with
                the best-performing settings.
            fast: Used for debugging. If `True`, only fit the first 2 presets and
                reduce the number of epochs.
            nested: integer specifying whether or not to perform a full nested CV. If 0,
                a simple validation split is performed based on val_fraction argument.
                If an integer, use this number of inner CV folds, ignoring the `val_fraction` argument.
                Note: If set to 1, the value will be overwritten to a default of 5 folds.
            n_jobs: number of jobs for multiprocessing

        Returns:
            - A list of length num_outer_folds containing lists of MODNet models of length num_inner_folds.
            - A list of validation losses achieved by the best model for each fold during validation (excluding refit).
            - The learning curve of the final (refitted) model (or `None` if `refit` is `False`)
            - A nested list of learning curves for each trained model of lengths (num_outer_folds,  num_inner folds).
            - The settings of the best-performing preset.

        """

        from modnet.matbench.benchmark import matbench_kfold_splits
        import os

        os.environ[
            "TF_CPP_MIN_LOG_LEVEL"
        ] = "2"  # many models will be fitted => reduce output

        if callbacks is None:
            es = tf.keras.callbacks.EarlyStopping(
                monitor="loss",
                min_delta=0.001,
                patience=100,
                verbose=verbose,
                mode="auto",
                baseline=None,
                restore_best_weights=False,
            )
            callbacks = [es]

        if presets is None:
            from modnet.model_presets import gen_presets

            presets = gen_presets(
                len(data.optimal_features),
                len(data.df_targets),
                classification=classification,
            )

        if fast and len(presets) >= 2:
            presets = presets[:2]
            for k, _ in enumerate(presets):
                presets[k]["epochs"] = 100

        num_nested_folds = 5
        if nested:
            num_nested_folds = nested
        if num_nested_folds <= 1:
            num_nested_folds = 5

        # create tasks
        splits = matbench_kfold_splits(
            data, n_splits=num_nested_folds, classification=classification
        )
        if not nested:
            splits = [
                train_test_split(range(len(data.df_featurized)), test_size=val_fraction)
            ]
            n_splits = 1
        else:
            n_splits = num_nested_folds
        train_val_datas = []
        for train, val in splits:
            train_val_datas.append(data.split((train, val)))

        tasks = []
        for i, params in enumerate(presets):
            n_feat = min(len(data.get_optimal_descriptors()), params["n_feat"])

            for ind in range(n_splits):
                val_params = {}
                train_data, val_data = train_val_datas[ind]
                val_params["val_data"] = val_data

                tasks += [
                    {
                        "train_data": train_data,
                        "targets": self.targets,
                        "weights": self.weights,
                        "num_classes": self.num_classes,
                        "n_feat": n_feat,
                        "num_neurons": params["num_neurons"],
                        "lr": params["lr"],
                        "batch_size": params["batch_size"],
                        "epochs": params["epochs"],
                        "loss": params["loss"],
                        "act": params["act"],
                        "out_act": self.out_act,
                        "callbacks": callbacks,
                        "preset_id": i,
                        "fold_id": ind,
                        "verbose": verbose,
                        **val_params,
                    }
                ]

        val_losses = 1e20 * np.ones((len(presets), n_splits))
        learning_curves = [[None for _ in range(n_splits)] for _ in range(len(presets))]
        models = [[None for _ in range(n_splits)] for _ in range(len(presets))]

        ctx = multiprocessing.get_context("spawn")
        pool = ctx.Pool(processes=n_jobs)
        LOG.info(
            f"Multiprocessing on {n_jobs} cores. Total of {multiprocessing.cpu_count()} cores available."
        )

        for res in tqdm.tqdm(
            pool.imap_unordered(map_validate_model, tasks, chunksize=1),
            total=len(tasks),
        ):
            val_loss, learning_curve, model, preset_id, fold_id = res
            LOG.info(f"Preset #{preset_id} fitting finished, loss: {val_loss}")
            # reload the model object after serialization
            model._restore_model()

            val_losses[preset_id, fold_id] = val_loss
            learning_curves[preset_id][fold_id] = learning_curve
            models[preset_id][fold_id] = model

        pool.close()
        pool.join()

        val_loss_per_preset = np.mean(val_losses, axis=1)
        best_preset_idx = int(np.argmin(val_loss_per_preset))
        best_model_idx = int(np.argmin(val_losses[best_preset_idx, :]))
        best_preset = presets[best_preset_idx]
        best_learning_curve = learning_curves[best_preset_idx][best_model_idx]
        best_model = models[best_preset_idx][best_model_idx]

        LOG.info(
            "Preset #{} resulted in lowest validation loss with params {}".format(
                best_preset_idx + 1, tasks[n_splits * best_preset_idx + best_model_idx]
            )
        )

        if refit:
            LOG.info("Refitting with all data and parameters: {}".format(best_preset))
            # Building final model

            n_feat = min(len(data.get_optimal_descriptors()), best_preset["n_feat"])
            self.model = MODNetModel(
                self.targets,
                self.weights,
                num_neurons=best_preset["num_neurons"],
                n_feat=n_feat,
                act=best_preset["act"],
                out_act=self.out_act,
                num_classes=self.num_classes,
            ).model
            self.n_feat = n_feat
            self.fit(
                data,
                val_fraction=0,
                learning_rate=best_preset["lr"],
                epochs=best_preset["epochs"],
                batch_size=best_preset["batch_size"],
                loss=best_preset["loss"],
                callbacks=callbacks,
                verbose=verbose,
                **fit_params,
            )
        else:
            self.n_feat = best_model.n_feat
            self.model = best_model.model
            self._scaler = best_model._scaler
            self._imputer = best_model._imputer
            self._scale_impute = best_model._scale_impute

        os.environ["TF_CPP_MIN_LOG_LEVEL"] = "0"  # reset

        return models, val_losses, best_learning_curve, learning_curves, best_preset

    def predict(self, test_data: MODData, return_prob=False) -> pd.DataFrame:
        """Predict the target values for the passed MODData.

        Parameters:
            test_data: A featurized and feature-selected `MODData`
                object containing the descriptors used in training.
            return_prob: For a classification tasks only: whether to return the probability of each
                class OR only return the most probable class.

        Returns:
            A `pandas.DataFrame` containing the predicted values of the targets.


        """
        # prevents Nan predictions if some features are inf
        x = (
            test_data.get_featurized_df()
            .replace([np.inf, -np.inf], np.nan)[self.optimal_descriptors[: self.n_feat]]
            .values
        )

        # Scale and impute input features:
        if self._scale_impute is not None:
            x = self._scale_impute.transform(x)

        p = self.model.predict(x)

        if len(self.targets_groups) == 1:
            p = [p]

        # post-process based on training data
        if max(self.num_classes.values()) <= 2:  # regression
            for i, vals in enumerate(p):
                yrange = self.max_y[i] - self.min_y[i]
                upper_bound = self.max_y[i] + 0.25 * yrange
                lower_bound = self.min_y[i] - 0.25 * yrange
                for j in range(len(self.targets_groups[i])):
                    out_of_range_idxs = np.where(
                        (vals[:, j] < lower_bound[j]) | (vals[:, j] > upper_bound[j])
                    )
                    vals[out_of_range_idxs, j] = (
                        np.random.uniform(0, 1, size=len(out_of_range_idxs[0]))
                        * (yrange[j])
                        + self.min_y[i][j]
                    )

        p_dic = {}

        for i, props in enumerate(self.targets_groups):
            name = props[0]
            if self.num_classes[name] >= 2:
                if return_prob:
                    temp = p[i]
                    for j in range(temp.shape[-1]):
                        p_dic["{}_prob_{}".format(name, j)] = temp[:, j]
                else:
                    p_dic[name] = np.argmax(p[i], axis=1)
            else:
                for j, name in enumerate(props):
                    p_dic[name] = p[i][:, j]
        predictions = pd.DataFrame(p_dic)
        predictions.index = test_data.structure_ids

        return predictions

    def evaluate(self, test_data: MODData) -> pd.DataFrame:
        """Evaluates predictions on the passed MODData by returning the corresponding score:
            - for regression: MAE
            - for classification: negative ROC AUC.
            averaged over the targets when multi-target.

        Parameters:
            test_data: A featurized and feature-selected `MODData`
                object containing the descriptors used in training.


        Returns:
            Score defined hereabove.
        """
        # prevents Nan predictions if some features are inf
        x = (
            test_data.get_featurized_df()
            .replace([np.inf, -np.inf], np.nan)[self.optimal_descriptors[: self.n_feat]]
            .values
        )

        # Scale and impute input features:
        if self._scale_impute is not None:
            x = self._scale_impute.transform(x)

        y_pred = self.model.predict(x)
        if len(self.targets_groups) == 1:
            y_pred = [y_pred]

        score = []
        for i, prop in enumerate(self.targets_groups):
            if self.num_classes[prop[0]] >= 2:  # Classification
                targ = prop[0]
                if self.multi_label:
                    y_true = np.stack(test_data.df_targets[targ].values)
                else:
                    y_true = tf.keras.utils.to_categorical(
                        test_data.df_targets[targ].values,
                        num_classes=self.num_classes[targ],
                    )
                try:
                    score.append(-roc_auc_score(y_true, y_pred[i], multi_class="ovr"))
                except ValueError:
                    scores = []
                    for j in range(y_true.shape[1]):
                        try:
                            scores.append(-roc_auc_score(y_true[:, j], y_pred[i][:, j]))
                        except ValueError:
                            scores.append(float("nan"))
                    score.append(np.nanmean(scores))
            else:
<<<<<<< HEAD
                y_true = test_data.df_targets[prop].values.astype(np.float, copy=False)
=======
                y_true = test_data.df_targets[targ].values.astype(
                    np.float64, copy=False
                )
>>>>>>> 679694f8
                score.append(mean_absolute_error(y_true, y_pred[i]))

        return np.mean(score)

    def _make_picklable(self):
        """
        transforms inner keras model to jsons so that th MODNet object becomes picklable.
        """

        model_json = self.model.to_json()
        model_weights = self.model.get_weights()

        self.model = (model_json, model_weights)

    def _restore_model(self):
        """
        restore inner keras model after running make_picklable
        """

        model_json, model_weights = self.model
        self.model = tf.keras.models.model_from_json(model_json)
        self.model.set_weights(model_weights)
        if not hasattr(self, "_scale_impute"):
            self.xscale = "minmax"
            self._set_scale_impute(
                impute_missing=-1,
                xscale_before_impute=True,
                scaler=self._scaler,
                imputer=SimpleImputer(
                    missing_values=np.nan,
                    strategy="constant",
                    fill_value=-1,
                ).fit(np.zeros((1, self.n_feat))),
            )

    def save(self, filename: str) -> None:
        """Save the `MODNetModel` to filename:

        If the filename ends in "tgz", "bz2" or "zip", the pickle
        will be compressed accordingly by :meth:`pandas.DataFrame.to_pickle`.

        Parameters:
            filename: The base filename to save to.


        """
        self._make_picklable()
        pd.to_pickle(self, filename)
        self._restore_model()
        LOG.info(f"Model successfully saved as {filename}!")

    @staticmethod
    def load(filename: str) -> "MODNetModel":
        """Load `MODNetModel` object pickled by the :meth:`MODNetModel.save` method.

        If the filename ends in "tgz", "bz2" or "zip", the pickle
        will be decompressed accordingly by :func:`pandas.read_pickle`.

        Returns:
            The loaded `MODNetModel` object.
        """
        pickled_data = None

        if isinstance(filename, Path):
            filename = str(filename)

        # handle .zip files explicitly for OS X/macOS compatibility
        if filename.endswith(".zip"):
            from zipfile import ZipFile

            with ZipFile(filename, "r") as zf:
                namelist = zf.namelist()
                _files = [
                    _
                    for _ in namelist
                    if not _.startswith("__MACOSX/") or _.startswith(".DS_STORE")
                ]
                if len(_files) == 1:
                    with zf.open(_files.pop()) as f:
                        pickled_data = pd.read_pickle(f)

        if pickled_data is None:
            pickled_data = pd.read_pickle(filename)

        if isinstance(pickled_data, MODNetModel):
            if not hasattr(pickled_data, "__modnet_version__"):
                pickled_data.__modnet_version__ = "unknown"
            pickled_data._restore_model()
            LOG.info(
                f"Loaded {pickled_data} object, created with modnet version {pickled_data.__modnet_version__}"
            )
            return pickled_data

        raise ValueError(
            f"File {filename} did not contain compatible data to create a MODNetModel object, "
            f"instead found {pickled_data.__class__.__name__}."
        )

    def _get_param_names(self):
        possible_params = [
            "targets",
            "weights",
            "num_neurons",
            "num_classes",
            "multi_label",
            "n_feat",
            "act",
            "out_act",
        ]
        return possible_params

    def get_params(self, deep=True):
        """
        Get parameters for this estimator.
        Taken from sklearn.

        Parameters
        ----------
        deep : bool, default=True
            If True, will return the parameters for this estimator and
            contained subobjects that are estimators.

        Returns
        -------
        params : dict
            Parameter names mapped to their values.
        """
        out = dict()

        for key in self._get_param_names():
            value = getattr(self, key)
            if deep and hasattr(value, "get_params") and not isinstance(value, type):
                deep_items = value.get_params().items()
                out.update((key + "__" + k, val) for k, val in deep_items)
            out[key] = value
        return out

    def set_params(self, **params):
        """Set the parameters of this estimator.

        The method works on simple estimators as well as on nested objects
        (such as :class:`~sklearn.pipeline.Pipeline`). The latter have
        parameters of the form ``<component>__<parameter>`` so that it's
        possible to update each component of a nested object.
        Taken from sklearn.

        Parameters
        ----------
        **params : dict
            Estimator parameters.

        Returns
        -------
        self : estimator instance
            Estimator instance.
        """
        if not params:
            # Simple optimization to gain speed (inspect is slow)
            return self
        valid_params = self.get_params(deep=True)

        nested_params = defaultdict(dict)  # grouped by prefix
        for key, value in params.items():
            key, delim, sub_key = key.partition("__")
            if key not in valid_params:
                local_valid_params = self._get_param_names()
                raise ValueError(
                    f"Invalid parameter {key!r} for estimator {self}. "
                    f"Valid parameters are: {local_valid_params!r}."
                )

            if delim:
                nested_params[key][sub_key] = value
            else:
                setattr(self, key, value)
                valid_params[key] = value

        for key, sub_params in nested_params.items():
            # TODO(1.4): remove specific handling of "base_estimator".
            # The "base_estimator" key is special. It was deprecated and
            # renamed to "estimator" for several estimators. This means we
            # need to translate it here and set sub-parameters on "estimator",
            # but only if the user did not explicitly set a value for
            # "base_estimator".
            if (
                key == "base_estimator"
                and valid_params[key] == "deprecated"
                and self.__module__.startswith("sklearn.")
            ):
                warnings.warn(
                    f"Parameter 'base_estimator' of {self.__class__.__name__} is"
                    " deprecated in favor of 'estimator'. See"
                    f" {self.__class__.__name__}'s docstring for more details.",
                    FutureWarning,
                    stacklevel=2,
                )
                key = "estimator"
            valid_params[key].set_params(**sub_params)

        return self


def validate_model(
    train_data=None,
    val_data=None,
    targets=None,
    weights=None,
    num_classes=None,
    n_feat=100,
    num_neurons=[[8], [8], [8], [8]],
    lr=0.1,
    batch_size=64,
    epochs=100,
    loss="mse",
    act="relu",
    out_act="linear",
    xscale="minmax",
    callbacks=[],
    preset_id=None,
    fold_id=None,
    verbose=0,
):
    """For a given set of parameters, create a new model and train it on the passed training data,
    validating it against the passed validation data and returning some relevant metrics.

    """

    model = MODNetModel(
        targets,
        weights,
        num_neurons=num_neurons,
        n_feat=n_feat,
        act=act,
        out_act=out_act,
        num_classes=num_classes,
    )

    model.fit(
        train_data,
        lr=lr,
        epochs=epochs,
        batch_size=batch_size,
        loss=loss,
        xscale=xscale,
        callbacks=callbacks,
        verbose=verbose,
        val_fraction=0,
        val_data=val_data,
    )

    learning_curve = model.history["val_loss"]

    val_loss = model.evaluate(val_data)

    # save model
    model._make_picklable()

    return val_loss, learning_curve, model, preset_id, fold_id


def map_validate_model(kwargs):
    return validate_model(**kwargs)<|MERGE_RESOLUTION|>--- conflicted
+++ resolved
@@ -358,11 +358,8 @@
                     if loss is None:
                         loss = "categorical_crossentropy"
             else:
-<<<<<<< HEAD
+
                 y_inner = training_data.df_targets[prop].values.astype(
-                    np.float, copy=False
-=======
-                y_inner = training_data.df_targets[targ].values.astype(
                     np.float64, copy=False
                 )
             if custom_data is not None:
@@ -374,7 +371,6 @@
                         np.reshape(y_inner, (len(y_inner), -1)),
                         custom_data.reshape((len(custom_data), -1)),
                     )
->>>>>>> 679694f8
                 )
             y.append(y_inner)
 
@@ -414,13 +410,8 @@
                         )
                         loss = "categorical_crossentropy"
                 else:
-<<<<<<< HEAD
                     y_inner = val_data.df_targets[prop].values.astype(
                         np.float, copy=False
-=======
-                    y_inner = val_data.df_targets[targ].values.astype(
-                        np.float64, copy=False
->>>>>>> 679694f8
                     )
                 val_y.append(y_inner)
             validation_data = (val_x, val_y)
@@ -477,11 +468,7 @@
             loss = "mse"
         self.model.compile(
             loss=loss,
-<<<<<<< HEAD
-            optimizer=tf.keras.optimizers.Adam(learning_rate=lr),
-=======
             optimizer=tf.keras.optimizers.legacy.Adam(learning_rate=lr),
->>>>>>> 679694f8
             metrics=metrics,
             loss_weights=self.weights,
         )
@@ -822,13 +809,7 @@
                             scores.append(float("nan"))
                     score.append(np.nanmean(scores))
             else:
-<<<<<<< HEAD
                 y_true = test_data.df_targets[prop].values.astype(np.float, copy=False)
-=======
-                y_true = test_data.df_targets[targ].values.astype(
-                    np.float64, copy=False
-                )
->>>>>>> 679694f8
                 score.append(mean_absolute_error(y_true, y_pred[i]))
 
         return np.mean(score)
