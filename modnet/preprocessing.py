# coding: utf-8
# Distributed under the terms of the MIT License.

""" This module defines the :class:`MODData` class, featurizer functions
and functions to compute normalized mutual information (NMI) and relevance redundancy
(RR) between descriptors.

"""

from __future__ import annotations

from pathlib import Path
from typing import Dict, List, Union, Optional, Callable, Hashable, Iterable, Tuple
from functools import partial

from pymatgen import Structure, Composition

from sklearn.feature_selection import mutual_info_regression, mutual_info_classif
<<<<<<< HEAD
from sklearn.preprocessing import MinMaxScaler
=======
from sklearn.utils import resample
from sklearn.preprocessing import MinMaxScaler

>>>>>>> a5322a4a
import pandas as pd
import numpy as np
import tqdm
from multiprocessing import Pool

from modnet.featurizers import MODFeaturizer
from modnet import __version__
from modnet.utils import LOG

DATABASE = pd.DataFrame([])


class CompositionContainer:
    """A simple compatbility wrapper class for structure-less pymatgen `Structure`s."""

    def __init__(self, composition):
        self.composition = composition


EPS = 1e-16


def compute_mi(
    x: np.ndarray = None,
    y: np.ndarray = None,
    x_name: str = None,
    y_name: str = None,
    random_state=None,
    n_neighbors=3,
):

    mi = mutual_info_regression(
        x.reshape(-1, 1),
        y,
        random_state=random_state,
        n_neighbors=n_neighbors,
    )[0]

    return mi, x_name, y_name


def map_mi(kwargs):
    return compute_mi(**kwargs)


def nmi_target(
    df_feat: pd.DataFrame,
    df_target: pd.DataFrame,
    task_type: str = "regression",
    drop_constant_features: bool = True,
    **kwargs,
) -> pd.DataFrame:
    """
    Computes the Normalized Mutual Information (NMI) between a list of
    input features and a target variable.

    Args:
        df_feat (pandas.DataFrame): Dataframe containing the input features for
            which the NMI with the target variable is to be computed.
        df_target (pandas.DataFrame): Dataframe containing the target variable.
            This DataFrame should contain only one column and have the same
            size as `df_feat`.
        task_type (integer): 0 for regression, 1 for classification
        drop_constant_features (bool): If True, the features that are constant
            across the entire data set will be dropped.
        **kwargs: Keyword arguments to be passed down to the
            :py:func:`mutual_info_regression` function from scikit-learn. This
            can be useful e.g. for testing purposes.

    Returns:
        pandas.DataFrame: Dataframe containing the NMI between each of
            the input features and the target variable.

    """
    # Initial checks
    if df_target.shape[1] != 1:
        raise ValueError("The target DataFrame should have exactly one column.")

    if len(df_feat) != len(df_target):
        raise ValueError(
            "The input features DataFrame and the target variable DataFrame "
            "should contain the same number of data points."
        )

    # Drop features which have the same value for the entire data set
    if drop_constant_features:
        frange = df_feat.max(axis=0) - df_feat.min(axis=0)
        to_drop = frange[frange == 0].index
        df_feat = df_feat.drop(to_drop, axis=1)

    # preprocess the input matrix
    if (
        df_feat.isna().any().any()
    ):  # only preprocess if nans are present to preserve past behaviour
        scaler = MinMaxScaler(feature_range=(-0.5, 0.5))
        x = df_feat.values
        x = scaler.fit_transform(x)
        x = np.nan_to_num(x, nan=-1)
        df_feat = pd.DataFrame(x, index=df_feat.index, columns=df_feat.columns)

    # Take right MI fun depending on regression / classification
    if task_type == "regression":
        _mifun = mutual_info_regression
        _self_mifun = mutual_info_regression
    elif task_type == "classification":
        _mifun = mutual_info_classif
        _self_mifun = partial(mutual_info_classif, discrete_features=True)

    # Prepare the output DataFrame and compute the mutual information
    target_name = df_target.columns[0]
    mutual_info = pd.DataFrame([], columns=[target_name], index=df_feat.columns)

    mutual_info.loc[:, target_name] = _mifun(df_feat, df_target[target_name], **kwargs)

    # Compute the "self" mutual information (i.e. information entropy) of the target variable and of the input features
    target_mi = _self_mifun(
        df_target[target_name].values.reshape(-1, 1), df_target[target_name], **kwargs
    )[0]
    diag = {}
    for x in df_feat.columns:
        diag[x] = (
            mutual_info_regression(
                df_feat[x].values.reshape(-1, 1), df_feat[x], **kwargs
            )
        )[0]

    # Normalize the mutual information
    for x in mutual_info.index:
        mutual_info.loc[x, target_name] = mutual_info.loc[x, target_name] / (
            (target_mi + diag[x]) / 2
        )

    mutual_info.fillna(0, inplace=True)  # if na => no relation => set to zero
    return mutual_info


def get_cross_nmi(
    df_feat: pd.DataFrame,
    drop_thr: float = 0.2,
    return_entropy=False,
    n_jobs: int = None,
    **kwargs,
) -> pd.DataFrame:
    """
    Computes the Normalized Mutual Information (NMI) between input features.

    Args:
        df_feat (pandas.DataFrame): Dataframe containing the input features for
            which the NMI with the target variable is to be computed.
        drop_thr: Features having an information entropy (or self mutual information) threshold below this value will be dropped.
        return_entropy: If set to True, the information entropy of each feature is also returned
        **kwargs: Keyword arguments to be passed down to the
            :py:func:`mutual_info_regression` function from scikit-learn. This
            can be useful e.g. for testing purposes.

    Returns:
        mutual_info: pandas.DataFrame containing the Normalized Mutual Information between features.
        if return_entropy=True : (mutual_info, diag): With diag a dictionary with all features as keys and information entropy as values.
    """

    if kwargs.get("random_state"):
        seed = kwargs.pop("random_state")
    else:
        seed = np.random.RandomState()

    if kwargs.get("n_neighbors"):
        n_neighbors = kwargs.pop("n_neighbors")
    else:
        n_neighbors = 3

    # preprocess the input matrix
    if (
        df_feat.isna().any().any()
    ):  # only preprocess if nans are present to preserve past behaviour
        scaler = MinMaxScaler(feature_range=(-0.5, 0.5))
        x = df_feat.values
        x = scaler.fit_transform(x)
        x = np.nan_to_num(x, nan=-1)
        df_feat = pd.DataFrame(x, index=df_feat.index, columns=df_feat.columns)

    # Prepare the output DataFrame and compute the mutual information
    mutual_info = pd.DataFrame([], columns=df_feat.columns, index=df_feat.columns)

    # create pool of workers
    if n_jobs is None:
        n_jobs = 1
    pool = Pool(processes=n_jobs)

    LOG.info(f"Multiprocessing on {n_jobs} workers.")

    # Compute the "self" mutual information (i.e. information entropy) of the features
    LOG.info('Computing "self" MI (i.e. information entropy) of features')
    diag = {}
    tasks = []
    for x_feat in df_feat.columns:
        tasks += [
            {
                "x": df_feat[x_feat].values,
                "y": df_feat[x_feat].values,
                "x_name": x_feat,
                "y_name": x_feat,
                "random_state": seed,
                "n_neighbors": n_neighbors,
            }
        ]

    for res in tqdm.tqdm(
        pool.imap_unordered(map_mi, tasks, chunksize=100), total=len(tasks)
    ):
        feat_name = res[1]
        diag[feat_name] = res[0]
        if (
            diag[feat_name] < drop_thr
            or abs(df_feat[feat_name].max() - df_feat[feat_name].min()) < EPS
        ):
            mutual_info.drop(feat_name, axis=0, inplace=True)
            mutual_info.drop(feat_name, axis=1, inplace=True)
        else:
            mutual_info.loc[feat_name, feat_name] = 1.0

    tasks = []
    LOG.info("Computing cross NMI between all features...")
    for idx, x_feat in enumerate(mutual_info.columns):
        for y_feat in mutual_info.columns[idx + 1 :]:
            tasks += [
                {
                    "x": df_feat[x_feat].values,
                    "y": df_feat[y_feat].values,
                    "x_name": x_feat,
                    "y_name": y_feat,
                    "random_state": seed,
                    "n_neighbors": n_neighbors,
                }
            ]

    for res in tqdm.tqdm(
        pool.imap_unordered(map_mi, tasks, chunksize=100), total=len(tasks)
    ):
        mutual_info.loc[res[1], res[2]] = mutual_info.loc[res[2], res[1]] = res[0] / (
            0.5 * (diag[res[1]] + diag[res[2]])
        )
    pool.close()
    pool.join()

    mutual_info.fillna(0, inplace=True)  # if na => no relation => set to zero

    if return_entropy:
        return (
            mutual_info,
            diag,
        )  # diag can be useful for future elimination based on entropy without the need of recomputing the cross NMI
    else:
        return mutual_info


def get_rr_p_parameter_default(nn: int) -> float:
    """
    Returns p for the default expression outlined in arXiv:2004:14766.

    Args:
        nn (int): number of features currently in chosen subset.

    Returns:
        float: the value for p.

    """
    return max(0.1, 4.5 - 0.4 * nn ** 0.4)


def get_rr_c_parameter_default(nn: int) -> float:
    """
    Returns c for the default expression outlined in arXiv:2004:14766.

    Args:
        nn (int): number of features currently in chosen subset.

    Returns:
        float: the value for p.

    """
    return min(1e5, 1e-6 * nn ** 3)


def get_features_relevance_redundancy(
    target_nmi: pd.DataFrame,
    cross_nmi: pd.DataFrame,
    n_feat: Optional[int] = None,
    rr_parameters: Optional[Dict[str, Union[float, Callable[[int], float]]]] = None,
    return_pc: bool = False,
) -> List:
    """
    Select features from the Relevance Redundancy (RR) score between the input
    features and the target output.

    The RR is defined following Equation 2 of De Breuck et al, arXiv:2004:14766,
    with default values,

    ..math:: p = \\max{0.1, 4.5 -  n^{0.4}},

    and

    ..math:: c = 10^{-6} n^3,

    where :math:`n` is the number of features in the "chosen" subset for that iteration.
    These values can be overriden with the `rr_parameters` dictionary argument.

    Args:
        target_nmi (pandas.DataFrame): dataframe  containing the Normalized
            Mutual Information (NMI) between a list of input features and a
            target variable, as computed from :py:func:`nmi_target`.
        cross_nmi (pandas.DataFrame): dataframe containing the NMI between the
            input features, as computed from :py:func:`get_cross_nmi`.
        n_feat (int): Number of features for which the RR score needs to be computed (default: all features).
        rr_parameters (dict): Allows tuning of p and c parameters. Currently
            allows fixing of p and c to constant values instead of using the
            dynamical evaluation. Expects to find keys `"p"` and `"c"`, containing
            either a callable that takes `n` as an argument and returns the
            desired `p` or `c`, or another dictionary containing the key `"value"`
            that stores a constant value of `p` or `c`.
        return_pc: Whether to return p and c values in the output dictionaries.

    Returns:
        list: List of dictionaries containing the results of the relevance-redundancy selection algorithm.

    """
    # Initial checks
    if set(cross_nmi.index) != set(cross_nmi.columns):
        raise ValueError(
            "The cross_nmi DataFrame should have its indices and columns identical."
        )
    if not set(target_nmi.index).issubset(set(cross_nmi.index)):
        raise ValueError(
            "The indices of the target DataFrame should be included in the cross_nmi DataFrame indices."
        )

    # Define the functions for the parameters
    if rr_parameters is None:
        get_p = get_rr_p_parameter_default
        get_c = get_rr_c_parameter_default
    else:
        if "p" not in rr_parameters or "c" not in rr_parameters:
            raise ValueError(
                "When tuning p and c with rr_parameters in get_features_relevance_redundancy, "
                "both parameters should be tuned"
            )
        # Set up p
        if callable(rr_parameters["p"]):
            get_p = rr_parameters["p"]
        elif rr_parameters["p"].get("function") == "constant":

            def get_p(_):
                return rr_parameters["p"]["value"]

        else:
            raise ValueError(
                'If not passing a callable, "p" dict must contain keys "function" and "value".'
            )
        # Set up c
        if callable(rr_parameters["c"]):
            get_c = rr_parameters["c"]
        elif rr_parameters["c"].get("function") == "constant":

            def get_c(_):
                return rr_parameters["c"]["value"]

        else:
            raise ValueError(
                'If not passing a callable, "c" dict must contain keys "function" and "value".'
            )

    # Set up the output list
    out = []

    # The first feature is the one with the largest target NMI
    target_column = target_nmi.columns[0]
    first_feature = target_nmi.nlargest(1, columns=target_column).index[0]
    feature_set = [first_feature]
    feat_out = {
        "feature": first_feature,
        "RR_score": None,
        "NMI_target": target_nmi[target_column][first_feature],
    }
    if return_pc:
        feat_out["RR_p"] = None
        feat_out["RR_c"] = None
    out.append(feat_out)

    # Default is to get the RR score for all features
    if n_feat is None:
        n_feat = len(target_nmi.index)

    missing = [x for x in cross_nmi.index if x not in target_nmi.index]
    cross_nmi = cross_nmi.drop(missing, axis=0).drop(missing, axis=1)
    # Loop on the number of features
    for n in range(1, n_feat):
        LOG.debug("In selection of feature {}/{} features...".format(n + 1, n_feat))
        if (n + 1) % 50 == 0:
            LOG.info("Selected {}/{} features...".format(n, n_feat))
        p = get_p(n)
        c = get_c(n)

        # Compute the RR score
        score = cross_nmi.copy()
        # Remove features already selected for the index
        score = score.drop(feature_set, axis=0)
        # Use features already selected to compute the maximum NMI between
        # the remaining features and those already selected
        score = score[feature_set]

        # Get the scores of the remaining features
        for i in score.index:
            row = score.loc[i, :]
            score.loc[i, :] = target_nmi.loc[i, target_column] / (row ** p + c)

        # Get the next feature (the one with the highest score)
        scores_remaining_features = score.min(axis=1)
        next_feature = scores_remaining_features.idxmax(axis=0)
        feature_set.append(next_feature)

        # Add the results for the next feature to the list
        feat_out = {
            "feature": next_feature,
            "RR_score": scores_remaining_features[next_feature],
            "NMI_target": target_nmi[target_column][next_feature],
        }
        if return_pc:
            feat_out["RR_p"] = p
            feat_out["RR_c"] = c

        out.append(feat_out)

    return out


def get_features_dyn(n_feat, cross_nmi, target_nmi):
    missing = [x for x in cross_nmi.index if x not in target_nmi.index]
    cross_nmi = cross_nmi.drop(missing, axis=0).drop(missing, axis=1)

    missing = [x for x in target_nmi.index if x not in cross_nmi.index]
    target_nmi = target_nmi.drop(missing, axis=0)
    target_nmi = target_nmi.replace([np.inf, -np.inf, np.nan], 0)

    first_feature = target_nmi.nlargest(1).index[0]
    feature_set = [first_feature]
    get_p = get_rr_p_parameter_default
    get_c = get_rr_c_parameter_default

    if n_feat == -1:
        n_feat = len(cross_nmi.index)
    else:
        n_feat = min(len(cross_nmi.index), n_feat)

    for n in range(n_feat - 1):
        if (n + 1) % 50 == 0:
            LOG.info("Selected {}/{} features...".format(n + 1, n_feat))

        p = get_p(n)
        c = get_c(n)

        score = cross_nmi.copy()
        # score = score.loc[target_mi.index, target_mi.index]
        score = score.drop(feature_set, axis=0)
        score = score[feature_set]

        for i in score.index:
            row = score.loc[i, :]
            score.loc[i, :] = target_nmi[i] / (row ** p + c)

        next_feature = score.min(axis=1).idxmax(axis=0)
        feature_set.append(next_feature)

    return feature_set


def merge_ranked(lists: List[List[Hashable]]) -> List[Hashable]:
    """For multiple lists of ranked feature names/IDs (e.g. for different
    targets), work through the lists and merge them such that each
    feature is included once according to its highest rank across each
    list.

    Args:
        lists (List[List[Hashable]]): the list of lists to merge.

    Returns:
        List[Hashable]: list of merged and ranked feature names/IDs.

    """
    if not all(len(lists[0]) == len(sublist) for sublist in lists):
        # pad all lists to same length
        max_len = max(len(sublist) for sublist in lists)
        for ind, sublist in enumerate(lists):
            if len(sublist) < max_len:
                lists[ind].extend((max_len - len(sublist)) * [None])

    total_set = set()
    ranked_list = []
    for subrank in zip(*lists):
        for feature in subrank:
            if feature not in total_set and feature is not None:
                ranked_list.append(feature)
                total_set.add(feature)

    return ranked_list


class MODData:
    """The MODData class takes takes a list of `pymatgen.Structure`
    objects and creates a `pandas.DataFrame` that contains many matminer
    features per structure. It then uses mutual information between
    features and targets, and between the features themselves, to
    perform feature selection using relevance-redundancy indices.

    Attributes:
        df_structure (pd.DataFrame): dataframe storing the `pymatgen.Structure`
            representations for each structured, indexed by ID.
        df_targets (pd.Dataframe): dataframe storing the prediction targets
            per structure, indexed by ID.
        df_featurized (pd.DataFrame): dataframe with columns storing all
            computed features per structure, indexed by ID.
        optimal_features (List[str]): if feature selection has been performed
            this attribute stores a list of the selected features.
        optimal_features_by_target (Dict[str, List[str]]): If feature selection has been performed
            this attribute stores a list of the selected features, broken down by target property.
        featurizer (MODFeaturizer): the class used to featurize the data.
        __modnet_version__ (str): The MODNet version number used to create the object
        cross_nmi (pd.DataFrame): If feature selection has been performed, this attribute
            stores the normalized mutual information between all features.
        feature_entropy (Dictionary): Information entropy of all features. Only computed after a call to compute cross_nmi.
        num_classes (Dictionary): Defining the target types (classification or regression).
            Should be constructed as follows: key: string giving the target name; value: integer n,
            with n=0 for regression and n>=2 for classification with n the number of classes.
    """

    def __init__(
        self,
        materials: Optional[List[Union[Structure, Composition]]] = None,
        targets: Optional[Union[List[float], np.ndarray]] = None,
        target_names: Optional[Iterable] = None,
        structure_ids: Optional[Iterable] = None,
        num_classes: Optional[Dict[str, int]] = None,
        df_featurized: Optional[pd.DataFrame] = None,
        featurizer: Optional[Union[MODFeaturizer, str]] = None,
        structures: Optional[List[Union[Structure, Composition]]] = None,
    ):
        """Initialise the MODData object either from a list of structures
        or from an already featurized dataframe. Prediction targets per
        structure can be specified as lists or an array alongside their
        target names. A list of unique IDs can be provided to label the
        structures.

        Args:
            materials: list of structures or compositions to featurize and predict.
            targets: optional List of targets corresponding to each structure. When learning on multiple targets this
             is a ndarray where each column corresponds to a target, i.e. of shape (n_materials,n_targets).
            target_names: optional Iterable (e.g. list) of names of target properties to use in the dataframe.
            structure_ids: optional Iterable of unique IDs to use instead of generated integers.
            num_classes: Dictionary defining the target types (classification or regression).
                Should be constructed as follows: key: string giving the target name; value: integer n,
                 with n=0 for regression and n>=2 for classification with n the number of classes.
            df_featurized: optional featurized dataframe to use instead of
                featurizing a new one. Should be passed without structures.
            featurizer: optional MODFeaturizer object to use for featurization, or string
                preset to look up in presets dictionary.
            structures: deprecated (alias to materials for backward compatibility) do not use this.

        """

        from modnet.featurizers.presets import FEATURIZER_PRESETS

        self.__modnet_version__ = __version__
        self.df_featurized = df_featurized
        self.featurizer = featurizer
        self.cross_nmi = None

        if structures is not None:  # overwrite materials for backward compatibility
            materials = structures

        if materials is not None and self.df_featurized is not None:
            if len(materials) != len(self.df_featurized):
                raise RuntimeError(
                    "Mismatched shape of structures and passed df_featurized"
                )

        if materials is None and self.df_featurized is None:
            raise RuntimeError(
                "At least one of `structures` or `df_featurized` should be passed to `MODData`."
            )

        if targets is not None:
            targets = np.array(targets).reshape((len(targets), -1))

        if materials is not None and targets is not None:
            if np.shape(targets)[0] != len(materials):
                raise ValueError(
                    f"Targets must have same length as structures: {np.shape(targets)} vs {len(materials)}"
                )

        if materials is not None and isinstance(materials[0], Composition):
            materials = [CompositionContainer(s) for s in materials]
            self._composition_only = True

        if isinstance(featurizer, str):
            self.featurizer = FEATURIZER_PRESETS.get(featurizer)()
            if self.featurizer is None:
                raise RuntimeError(
                    "Requested preset {featurizer} not found in available presets: {FEATURIZER_PRESETS.keys()}"
                )
        elif isinstance(featurizer, MODFeaturizer):
            self.featurizer = featurizer
        elif featurizer is None and self.df_featurized is None:
            if getattr(self, "_composition_only", False):
                self.featurizer = FEATURIZER_PRESETS["CompositionOnly"]()
            else:
                self.featurizer = FEATURIZER_PRESETS["DeBreuck2020"]()

        if self.featurizer is not None:
            LOG.info(f"Loaded {self.featurizer.__class__.__name__} featurizer.")

        if target_names is not None:
            if np.shape(targets)[-1] != len(target_names):
                raise ValueError("Target names must be supplied for every target.")
        elif targets is not None:
            target_names = ["prop" + str(i) for i in range(len(targets))]

        if structure_ids is not None:
            # for backwards compat, always store the *passed* list of
            # IDs, so they can be used when loading from a database file
            # check ids are unique
            if len(set(structure_ids)) != len(structure_ids):
                raise ValueError(
                    "List of IDs (`structure_ids`) provided must be unique."
                )

            if len(structure_ids) != len(materials):
                raise ValueError(
                    "List of IDs (`structure_ids`) must have same length as list of structure."
                )

        else:
            num_entries = (
                len(materials) if materials is not None else len(df_featurized)
            )
            structure_ids = [f"id{i}" for i in range(num_entries)]

        if targets is not None:
            # set up dataframe for targets with columns (id, property_1, ..., property_n)
            self.df_targets = pd.DataFrame(
                targets, index=structure_ids, columns=target_names
            )
            # set up number of classes
            self.num_classes = {name: 0 for name in self.target_names}
            if num_classes is not None:
                self.num_classes.update(num_classes)

        # set up dataframe for structures with columns (id, structure)
        self.df_structure = pd.DataFrame({"id": structure_ids, "structure": materials})
        self.df_structure.set_index("id", inplace=True)

    def featurize(self, fast: bool = False, db_file=None, n_jobs=None):
        """For the input structures, construct many matminer features
        and save a featurized dataframe. If `db_file` is specified, this
        method will try to load previous feature calculations for each
        structure ID instead of recomputing.

        Sets the `self.df_featurized` attribute.

        Args:
            fast (bool): whether or not to load from the Materials Project Database.
            Please be sure to have provided the mp-ids in the MODData structure_ids keyword.
            Note : The database will be downloaded in this case, and takes around 2GB of space on your drive !

            db_file: Deprecated. Do Not use this anymore.


        """

        if db_file is not None:
            LOG.warning(
                "Please remove the db_file argument, no longer supported. A default MP DB is downloaded instead."
            )

        LOG.info("Computing features, this can take time...")

        df_done = None
        df_todo = None

        if n_jobs is not None:
            self.featurizer.set_n_jobs(n_jobs)

        if self.df_featurized is not None:
            raise RuntimeError("Not overwriting existing featurized dataframe.")

        if fast:
            LOG.info("Fast featurization on, retrieving from database...")

            global DATABASE
            if DATABASE.empty:
                from modnet.ext_data import load_ext_dataset

                db_path = load_ext_dataset("MP_210321", "feature_db")
                try:
                    DATABASE = pd.read_pickle(db_path)
                except AttributeError:
                    raise AttributeError("Please update pandas to >=1.3")

            ids_done = [x for x in self.structure_ids if x in DATABASE.index]

            LOG.info(
                f"Retrieved features for {len(ids_done)} out of {len(self.structure_ids)} materials"
            )
            df_done = DATABASE.loc[ids_done]
            df_todo = self.df_structure.drop(ids_done, axis=0)

        # if any structures were already loaded
        if fast and not df_done.empty:
            # if any are left to compute, do them
            if len(df_todo) > 0:
                df_finished = self.featurizer.featurize(df_todo)
                df_final = df_done.append(df_finished)
                df_final = df_final.reindex(self.structure_ids)

            # otherwise, all structures were successfully loaded
            else:
                df_final = df_done

        # otherwise, no structures were loaded, so we need to compute all
        else:
            df_final = self.featurizer.featurize(self.df_structure)

        df_final = df_final.replace([np.inf, -np.inf, np.nan], 0)

        self.df_featurized = df_final
        LOG.info("Data has successfully been featurized!")

    def feature_selection(
        self,
        n: int = 1500,
        cross_nmi: Optional[pd.DataFrame] = None,
        use_precomputed_cross_nmi: bool = False,
        n_samples=6000,
        n_jobs: int = None,
    ):
        """Compute the mutual information between features and targets,
        then apply relevance-redundancy rankings to choose the top `n`
        features.

        Sets the `self.optimal_features` attribute to a list of feature
        names.

        Args:
            n: number of desired features.
            cross_nmi: specify the cross NMI between features as a
                dataframe.
            use_precomputed_cross_nmi: Whether or not to use the cross NMI
                that was computed on Materials Project features, instead of
                precomputing.
            n_jobs: max. number of processes to use when calculating cross NMI.

        """
        if getattr(self, "df_featurized", None) is None:
            raise RuntimeError(
                "Mutual information feature selection requiresd featurized data, please call `.featurize()`"
            )
        if getattr(self, "df_targets", None) is None:
            raise RuntimeError(
                "Mutual information feature selection requires target properties"
            )

        ranked_lists = []
        optimal_features_by_target = {}

        if cross_nmi is not None:
            self.cross_nmi = cross_nmi
        elif getattr(self, "cross_nmi", None) is None:
            self.cross_nmi = None

        # Loading mutual information between features
        if use_precomputed_cross_nmi:
            LOG.info("Loading cross NMI from 'Features_cross' file.")
            from modnet.ext_data import load_ext_dataset

            cnmi_path = load_ext_dataset("MP_2018.6_CROSS_NMI", "cross_nmi")
            self.cross_nmi = pd.read_pickle(cnmi_path)
            precomputed_cols = set(self.cross_nmi.columns)
            featurized_cols = set(self.df_featurized.columns)
            if len(precomputed_cols | featurized_cols) > len(precomputed_cols):
                LOG.warning(
                    "Feature mismatch between precomputed `Features_cross` and `df_featurized`. "
                    f"Missing columns: {featurized_cols - precomputed_cols}"
                )

        if self.cross_nmi is None:
            if len(self.df_featurized) > n_samples:
                df = self.df_featurized.sample(n=n_samples, random_state=12)
            else:
                df = self.df_featurized.copy()
            self.cross_nmi, self.feature_entropy = get_cross_nmi(
                df, return_entropy=True, n_jobs=n_jobs
            )

        if self.cross_nmi.isna().sum().sum() > 0:
            raise RuntimeError(
                "Cross NMI (`moddata.cross_nmi`) contains NaN values, consider setting them to zero."
            )

        for i, name in enumerate(self.names):
            LOG.info(f"Starting target {i + 1}/{len(self.names)}: {self.names[i]} ...")

            # Computing mutual information with target
            LOG.info("Computing mutual information between features and target...")
            if getattr(self, "num_classes", None) and self.num_classes[name] >= 2:
                task_type = "classification"
            else:
                task_type = "regression"

            if len(self.df_featurized) > n_samples:
                subset_ids = np.random.permutation(len(self.df_featurized))[:n_samples]
                df = self.df_featurized.iloc[subset_ids]
                df_target = self.df_targets.iloc[subset_ids][[name]]
            else:
                df = self.df_featurized.copy()
                df_target = self.df_targets[[name]]
            self.target_nmi = nmi_target(
                df,
                df_target,
                task_type,
            )[name]

            LOG.info("Computing optimal features...")
            optimal_features_by_target[name] = get_features_dyn(
                n, self.cross_nmi, self.target_nmi
            )
            ranked_lists.append(optimal_features_by_target[name])

            LOG.info("Done with target {}/{}: {}.".format(i + 1, len(self.names), name))

        LOG.info("Merging all features...")
        self.optimal_features = merge_ranked(ranked_lists)
        self.optimal_features_by_target = optimal_features_by_target
        LOG.info("Done.")

    def shuffle(self):
        # caution, not fully implemented
        raise NotImplementedError("shuffle function not yet finished.")
        self.df_featurized = self.df_featurized.sample(frac=1)
        self.df_targets = self.df_targets.loc[self.df_featurized.index]

    def rebalance(self):
        """
        Rebalancing classification data by oversampling.
        """
        if self.df_featurized is None:
            raise ValueError("Please featurize the MODData first.")
        for targ in self.df_targets.columns:
            if self.num_classes[targ] >= 2:
                support = np.zeros(self.num_classes[targ])
                for i in range(self.num_classes[targ]):
                    support[i] = (self.df_targets[targ].values == i).sum()
                max_support = support.max()
                for i in range(self.num_classes[targ]):
                    idxs = np.where(self.df_targets[targ].values == i)[0]
                    sampled_x, sampled_y, sampled_struct = resample(
                        self.df_featurized.iloc[idxs],
                        self.df_targets.iloc[idxs],
                        self.df_structure.iloc[idxs],
                        n_samples=int(max_support - support[i]),
                    )
                    self.df_featurized = self.df_featurized.append(sampled_x)
                    self.df_targets = self.df_targets.append(sampled_y)
                    self.df_structure = self.df_structure.append(sampled_struct)

    @property
    def structures(self) -> List[Union[Structure, CompositionContainer]]:
        """Returns the list of `pymatgen.Structure` objects. """
        return list(self.df_structure["structure"])

    @property
    def compositions(self) -> List[Union[Structure, CompositionContainer]]:
        """Returns the list of materials as`pymatgen.Composition` objects. """
        return [s.composition for s in self.df_structure["structure"]]

    @property
    def targets(self) -> np.ndarray:
        """ Returns a ndarray of prediction targets. """
        return self.df_targets.values

    @property
    def names(self) -> List[str]:
        """ Returns the list of prediction target field names. """
        return list(self.df_targets)

    @property
    def target_names(self) -> List[str]:
        """ Returns the list of prediction target field names. """
        return list(self.df_targets)

    @property
    def structure_ids(self) -> List[str]:
        """ Returns the list of prediction target field names. """
        return list(self.df_structure.index)

    def save(self, filename: str):
        """Pickle the contents of the `MODData` object
        so that it can be loaded in  with `MODData.load()`.

        If the filename ends in "tgz", "bz2" or "zip", the pickle
        will be compressed accordingly by `pandas.to_pickle(...)`.

        """
        pd.to_pickle(self, filename)
        LOG.info(f"Data successfully saved as {filename}!")

    @staticmethod
    def load(filename: Union[str, Path]) -> MODData:
        """Load `MODData` object pickled by the `.save(...)` method.

        If the filename ends in "tgz", "bz2" or "zip", the pickle
        will be decompressed accordingly by `pandas.read_pickle(...)`.

        """
        pickled_data = None

        if isinstance(filename, Path):
            filename = str(filename)

        # handle .zip files explicitly for OS X/macOS compatibility
        if filename.endswith(".zip"):
            from zipfile import ZipFile

            with ZipFile(filename, "r") as zf:
                namelist = zf.namelist()
                _files = [
                    _
                    for _ in namelist
                    if not _.startswith("__MACOSX/") or _.startswith(".DS_STORE")
                ]
                if len(_files) == 1:
                    with zf.open(_files.pop()) as f:
                        pickled_data = pd.read_pickle(f)

        if pickled_data is None:
            pickled_data = pd.read_pickle(filename)

        if isinstance(pickled_data, MODData):
            if not hasattr(pickled_data, "__modnet_version__"):
                pickled_data.__modnet_version__ = "<=0.1.7"
            LOG.info(
                f"Loaded {pickled_data} object, created with modnet version {pickled_data.__modnet_version__}"
            )
            return pickled_data

        raise ValueError(
            f"File {filename} did not contain compatible data to create a MODData object, "
            f"instead found {pickled_data.__class__.__name__}."
        )

    @classmethod
    def load_precomputed(cls, dataset_name: str):
        """Load a `MODData` object from a pre-computed dataset.

        Note:
            Datasets may require significant (~10 GB) amounts of memory
            to load.

        Arguments:
            dataset: the name of the precomputed dataset to load.
                Currently available: 'MP_2018.6'.

        Returns:
            MODData: the precomputed dataset.

        """
        from modnet.ext_data import load_ext_dataset

        model_path = load_ext_dataset(dataset_name, "MODData")
        return cls.load(str(model_path))

    def get_structure_df(self):
        return self.df_structure

    def get_target_df(self):
        return self.df_targets

    def get_featurized_df(self):
        return self.df_featurized

    def get_optimal_descriptors(self):
        return self.optimal_features

    def get_optimal_df(self):
        return self.df_featurized[self.optimal_features].join(self.get_target_df())

    def split(
        self, train_test_split: Tuple[List[int], List[int]]
    ) -> Tuple[MODData, MODData]:
        """Create two new MODData's that contain only the data corresponding
        to the indices passed in the `train_test_split` tuple.

        Arguments:
            train_test_split: A tuple containing two lists of integers: the
                indices of the training data and test data respectively.

        Returns:
            The training MODData and the test MODData as a tuple.

        """

        train, test = train_test_split
        train_moddata = self.from_indices(train)
        test_moddata = self.from_indices(test)
        return train_moddata, test_moddata

    def from_indices(self, indices: List[int]) -> MODData:
        """Create a new MODData that contains only the data at the given
        rows indices provided.

        Arguments:
            indices: The list of integers corresponding to the rows.

        Returns:
            A `MODData` containing only the rows passed.

        """
        split_data = MODData.__new__(MODData)
        extensive_dataframes = ("df_structure", "df_targets", "df_featurized")
        for attr in extensive_dataframes:
            setattr(split_data, attr, getattr(self, attr).iloc[indices])

        for attr in [_ for _ in dir(self) if _ not in extensive_dataframes]:
            try:
                if not callable(getattr(self, attr)) and not attr.startswith("__"):
                    setattr(split_data, attr, getattr(self, attr))
            except AttributeError:
                pass

        split_data.__modnet_version__ = __version__

        return split_data<|MERGE_RESOLUTION|>--- conflicted
+++ resolved
@@ -16,13 +16,9 @@
 from pymatgen import Structure, Composition
 
 from sklearn.feature_selection import mutual_info_regression, mutual_info_classif
-<<<<<<< HEAD
-from sklearn.preprocessing import MinMaxScaler
-=======
 from sklearn.utils import resample
 from sklearn.preprocessing import MinMaxScaler
 
->>>>>>> a5322a4a
 import pandas as pd
 import numpy as np
 import tqdm
