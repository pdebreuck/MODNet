#!/usr/bin/env python
import numpy as np
import pandas as pd
import pytest
from modnet.preprocessing import MODData, get_cross_nmi, nmi_target


def check_column_values(new: MODData, reference: MODData, tolerance=0.03):
    """Utiliy function  to check that moddata values haven't
    changed between initial calculation.

    Allows for some columns to be checked more loosely (see inline comment below).

    """
    error_cols = set()
    for col in new.df_featurized.columns:
        if not (
            np.absolute(
                (
                    new.df_featurized[col].to_numpy()
                    - reference.df_featurized[col].to_numpy()
                )
                / (reference.df_featurized[col].to_numpy() + 1e-6)
            ).max()
            < tolerance
        ):
            error_cols.add(col)

    # Unfortuanately there are some columns we cannot control, e.g.,
    # default symmetry tolerance changing in pymatgen leading to a
    # different number of symm ops being detected.

    # We need a mechanism to allow these discrepancies through in certain cases:
    allowed_bad_columns = [
        "GlobalSymmetryFeatures|n_symmetry_ops",
        "GlobalSymmetryFeatures|crystal_system",
        "YangSolidSolution|Yang delta",
        "Miedema|Miedema_deltaH_inter",
        "AtomicPackingEfficiency|mean simul. packing efficiency",
        "Miedema|Miedema_deltaH_amor",
        "AtomicPackingEfficiency|mean abs simul. packing efficiency",
        "Miedema|Miedema_deltaH_ss_min",
    ]

    for col in allowed_bad_columns:
        if col in error_cols:
            error_cols.remove(col)

    assert not error_cols, f"Some columns contained errors: {error_cols}"


def test_nmi_target():

    # Test with linear data (should get 1.0 mutual information, or very close due to algorithm used
    # in mutual_info_regression)
    npoints = 31
    x = np.linspace(0.5, 3.5, npoints)
    y = 2 * x - 2
    z = 4 * x + 2

    df_feat = pd.DataFrame({"x": x, "y": y})
    df_target = pd.DataFrame({"z": z})

    # Here we fix the number of neighbors for the call to sklearn.feature_selection's mutual_info_regression to 2 so
    # that we get exactly 1 for the mutual information.
    df_nmi_target = nmi_target(df_feat=df_feat, df_target=df_target, n_neighbors=2)

    assert df_nmi_target.shape == (2, 1)
    assert df_nmi_target.loc["x"]["z"] == pytest.approx(1.0)
    assert df_nmi_target.loc["y"]["z"] == pytest.approx(1.0)

    # Same data shuffled
    # Shuffle the x, y and z
    indices = np.arange(npoints)
    np.random.seed(42)
    np.random.shuffle(indices)
    xs = x.take(indices)
    ys = y.take(indices)
    zs = z.take(indices)

    df_feat = pd.DataFrame({"x": xs, "y": ys})
    df_target = pd.DataFrame({"z": zs})

    df_nmi_target = nmi_target(df_feat=df_feat, df_target=df_target, n_neighbors=2)

    assert df_nmi_target.shape == (2, 1)
    assert df_nmi_target.loc["x"]["z"] == pytest.approx(1.0)
    assert df_nmi_target.loc["y"]["z"] == pytest.approx(1.0)

    # Test with one constant feature
    c = np.ones(npoints) * 1.4
    df_feat = pd.DataFrame({"x": x, "y": y, "c": c})
    df_target = pd.DataFrame({"z": z})

    df_nmi_target = nmi_target(df_feat=df_feat, df_target=df_target, n_neighbors=2)
    assert df_nmi_target.shape == (2, 1)
    assert df_nmi_target.loc["x"]["z"] == pytest.approx(1.0)
    assert df_nmi_target.loc["y"]["z"] == pytest.approx(1.0)

    df_nmi_target = nmi_target(
        df_feat=df_feat,
        df_target=df_target,
        drop_constant_features=False,
        n_neighbors=2,
    )
    assert df_nmi_target.shape == (3, 1)
    assert df_nmi_target.loc["x"]["z"] == pytest.approx(1.0)
    assert df_nmi_target.loc["y"]["z"] == pytest.approx(1.0)
    assert df_nmi_target.loc["c"]["z"] == pytest.approx(0.0)

    # Test with unrelated data (grid)
    x = np.linspace(start=2, stop=5, num=4)
    z = np.linspace(start=3, stop=7, num=5)
    x, z = np.meshgrid(x, z)
    x = x.flatten()
    z = z.flatten()
    df_feat = pd.DataFrame({"x": x})
    df_target = pd.DataFrame({"z": z})

    df_nmi_target = nmi_target(df_feat=df_feat, df_target=df_target)
    assert df_nmi_target.shape == (1, 1)
    assert df_nmi_target.loc["x"]["z"] == pytest.approx(0.0)

    # Test initial checks
    # Incompatible shapes
    x = np.linspace(start=2, stop=3, num=5)
    z = np.linspace(start=2, stop=3, num=8)
    df_feat = pd.DataFrame({"x": x})
    df_target = pd.DataFrame({"z": z})
    with pytest.raises(
        ValueError,
        match=r"The input features DataFrame and the target variable DataFrame "
        r"should contain the same number of data points.",
    ):
        nmi_target(df_feat=df_feat, df_target=df_target)
    # Target DataFrame does not have exactly one column
    x = np.linspace(start=2, stop=3, num=5)
    z = np.linspace(start=2, stop=3, num=5)
    df_feat = pd.DataFrame({"x": x})
    df_target = pd.DataFrame({"z2": z, "z": z})
    with pytest.raises(
        ValueError, match=r"The target DataFrame should have exactly one column."
    ):
        nmi_target(df_feat=df_feat, df_target=df_target)

    # Test with some more real data (for which NMI is not just 0.0 or 1.0)
    npoints = 200
    np.random.seed(42)
    x = np.random.rand(npoints)
    z = 4 * x + 1.0 * np.random.rand(npoints)

    df_feat = pd.DataFrame({"x": x})
    df_target = pd.DataFrame({"z": z})

    # Here we fix the random_state for the call to sklearn.feature_selection's mutual_info_regression so
    # that we always get the same value.
    df_nmi_target = nmi_target(df_feat=df_feat, df_target=df_target, random_state=42)
    assert df_nmi_target.shape == (1, 1)
    assert df_nmi_target.loc["x"]["z"] == pytest.approx(0.3417665092162398)


def test_nmi_target_classif():
    # Test with linear discrete data (should get 1.0 mutual information, or very close due to algorithm used
    # in mutual_info_regression)
    npoints = 1500
    x = np.array([0] * 500 + [1] * 500 + [20] * 500, dtype="float")
    y = 2 * x
    z = np.array(x, dtype="int")
    print(z)

    df_feat = pd.DataFrame({"x": x, "y": y})
    df_target = pd.DataFrame({"z": z})
    df_nmi_target = nmi_target(
        df_feat=df_feat, df_target=df_target, task_type="classification", n_neighbors=2
    )

    assert df_nmi_target.shape == (2, 1)
    assert df_nmi_target.loc["x"]["z"] == pytest.approx(1.0, 0.02)
    assert df_nmi_target.loc["y"]["z"] == pytest.approx(1.0, 0.02)

    # Same data shuffled
    # Shuffle the x, y and z
    indices = np.arange(npoints)
    np.random.seed(42)
    np.random.shuffle(indices)
    xs = x.take(indices)
    ys = y.take(indices)
    zs = z.take(indices)

    df_feat = pd.DataFrame({"x": xs, "y": ys})
    df_target = pd.DataFrame({"z": zs})

    df_nmi_target = nmi_target(
        df_feat=df_feat, df_target=df_target, task_type="classification", n_neighbors=2
    )

    assert df_nmi_target.shape == (2, 1)
    assert df_nmi_target.loc["x"]["z"] == pytest.approx(1.0, 0.02)
    assert df_nmi_target.loc["y"]["z"] == pytest.approx(1.0, 0.02)

    # Test with one constant feature
    c = np.ones(npoints) * 1.4
    df_feat = pd.DataFrame({"x": x, "y": y, "c": c})
    df_target = pd.DataFrame({"z": z})

    df_nmi_target = nmi_target(
        df_feat=df_feat, df_target=df_target, task_type="classification", n_neighbors=2
    )
    assert df_nmi_target.shape == (2, 1)
    assert df_nmi_target.loc["x"]["z"] == pytest.approx(1.0, 0.02)
    assert df_nmi_target.loc["y"]["z"] == pytest.approx(1.0, 0.02)

    df_nmi_target = nmi_target(
        df_feat=df_feat,
        df_target=df_target,
        task_type="classification",
        drop_constant_features=False,
        n_neighbors=2,
    )
    assert df_nmi_target.shape == (3, 1)
    assert df_nmi_target.loc["x"]["z"] == pytest.approx(1.0, 0.02)
    assert df_nmi_target.loc["y"]["z"] == pytest.approx(1.0, 0.02)

    # Test with unrelated data (grid)
    x = np.linspace(start=2, stop=5, num=4)
    z = np.linspace(start=3, stop=7, num=5)
    x, z = np.meshgrid(x, z)
    x = x.flatten()
    z = z.flatten()
    z = np.array(z / 10, dtype="int")
    df_feat = pd.DataFrame({"x": x})
    df_target = pd.DataFrame({"z": z})

    df_nmi_target = nmi_target(
        df_feat=df_feat, df_target=df_target, task_type="classification"
    )
    assert df_nmi_target.shape == (1, 1)
    assert df_nmi_target.loc["x"]["z"] == pytest.approx(0.0, 0.02)


def test_get_cross_nmi():

    # Test with linear data (should get 1.0 mutual information, or very close due to algorithm used
    # in mutual_info_regression)
    npoints = 31
    x = np.linspace(0.5, 3.5, npoints)
    y = 2 * x - 2
    z = 4 * x + 2

    df_feat = pd.DataFrame({"x": x, "y": y, "z": z})

    # Here we fix the number of neighbors for the call to sklearn.feature_selection's mutual_info_regression to 2 so
    # that we get exactly 1 for the mutual information.
    df_cross_nmi = get_cross_nmi(df_feat=df_feat, n_neighbors=2)

    assert df_cross_nmi.shape == (3, 3)
    for idx in df_cross_nmi.index:
        for col in df_cross_nmi.columns:
            assert df_cross_nmi.loc[idx][col] == pytest.approx(1.0)

    # Same data shuffled
    # Shuffle the x, y and z
    indices = np.arange(npoints)
    np.random.seed(42)
    np.random.shuffle(indices)
    xs = x.take(indices)
    ys = y.take(indices)
    zs = z.take(indices)

    df_feat = pd.DataFrame({"x": xs, "y": ys, "z": zs})

    df_cross_nmi = get_cross_nmi(df_feat=df_feat, n_neighbors=2)

    assert df_cross_nmi.shape == (3, 3)
    for idx in df_cross_nmi.index:
        for col in df_cross_nmi.columns:
            assert df_cross_nmi.loc[idx][col] == pytest.approx(1.0)

    # Test with one constant feature
    c = np.ones(npoints) * 1.4
    df_feat = pd.DataFrame({"x": x, "y": y, "z": z, "c": c})

    df_cross_nmi = get_cross_nmi(df_feat=df_feat, n_neighbors=2)
    assert df_cross_nmi.shape == (3, 3)
    expected = np.ones((3, 3))
    # expected[3, :] = expected[:, 3] = 0
    # expected[3, 3] = 0
    np.testing.assert_allclose(
        np.array(df_cross_nmi, dtype=np.float64),
        expected,
    )

    # Test with unrelated data (grid)
    x = np.linspace(start=2, stop=5, num=4)
    y = np.linspace(start=3, stop=7, num=5)
    x, y = np.meshgrid(x, y)
    x = x.flatten()
    y = y.flatten()
    df_feat = pd.DataFrame({"x": x, "y": y})

    df_cross_nmi = get_cross_nmi(df_feat=df_feat, n_neighbors=2)
    assert df_cross_nmi.shape == (2, 2)
    assert df_cross_nmi.loc["x"]["y"] == pytest.approx(0.0)
    assert df_cross_nmi.loc["y"]["x"] == pytest.approx(0.0)

    # Test with some more real data (for which NMI is not just 0.0 or 1.0)
    npoints = 200
    np.random.seed(42)
    x = np.random.rand(npoints)
    y = 4 * x + 1.0 * np.random.rand(npoints)

    df_feat = pd.DataFrame({"x": x, "y": y})

    # Here we fix the random_state for the call to sklearn.feature_selection's mutual_info_regression so
    # that we always get the same value.
    df_cross_nmi = get_cross_nmi(df_feat=df_feat, random_state=42)
    assert df_cross_nmi.shape == (2, 2)
    assert df_cross_nmi.loc["x"]["x"] == pytest.approx(1.0)
    assert df_cross_nmi.loc["y"]["y"] == pytest.approx(1.0)
    assert df_cross_nmi.loc["x"]["y"] == pytest.approx(0.3417665092162398)
    assert df_cross_nmi.loc["y"]["x"] == pytest.approx(0.3417665092162398)


def test_load_moddata_zip(subset_moddata):
    """This test checks that older MODData objects can still be loaded."""

    data = subset_moddata

    assert len(data.structures) == 100
    assert len(data.mpids) == 100
    assert len(data.df_structure) == 100
    assert len(data.df_featurized) == 100
    assert len(data.df_targets) == 100
    assert len(data.df_targets) == 100


<<<<<<< HEAD
def test_small_moddata_featurization(small_moddata):
    """This test creates a new MODData from the MP 2018.6 structures."""
=======
@pytest.mark.parametrize("featurizer_mode", ["single", "multi"])
def test_small_moddata_featurization(small_moddata_2023, featurizer_mode):
    """This test creates a new MODData from the MP 2018.6 structures."""

    from modnet.featurizers.presets import Matminer2023Featurizer
>>>>>>> 679694f8

    old = small_moddata_2023
    structures = old.structures
    targets = old.targets

    names = old.names
    featurizer = Matminer2023Featurizer()
    featurizer.featurizer_mode = featurizer_mode
    new = MODData(structures, targets, target_names=names, featurizer=featurizer)
    new.featurize(fast=False, n_jobs=1)

    new_cols = sorted(new.df_featurized.columns.tolist())
    old_cols = sorted(old.df_featurized.columns.tolist())

    for i in range(len(old_cols)):
        assert new_cols[i] == old_cols[i]

    np.testing.assert_array_equal(old_cols, new_cols)
    check_column_values(new, old, tolerance=0.03)


<<<<<<< HEAD
def test_small_moddata_composition_featurization(small_moddata_composition):
    """This test creates a new MODData from the MP 2018.6 structures."""
=======
@pytest.mark.parametrize("featurizer_mode", ["multi", "single"])
def test_small_moddata_composition_featurization(
    small_moddata_composition_2023, featurizer_mode
):
    """This test creates a new MODData from the MP 2018.6 structures."""
    from modnet.featurizers.presets import CompositionOnlyMatminer2023Featurizer
>>>>>>> 679694f8

    reference = small_moddata_composition_2023
    compositions = reference.compositions

    featurizer = CompositionOnlyMatminer2023Featurizer()
    featurizer.featurizer_mode = featurizer_mode

    new = MODData(materials=compositions, featurizer=featurizer)
    new.featurize(fast=False, n_jobs=1)

    new_cols = sorted(new.df_featurized.columns.tolist())
    ref_cols = sorted(reference.df_featurized.columns.tolist())

    for i in range(len(ref_cols)):
        # print(new_cols[i], ref_cols[i])
        assert new_cols[i] == ref_cols[i]

    # assert relative error below 3 percent
    check_column_values(new, reference, tolerance=0.03)


<<<<<<< HEAD
def test_small_moddata_feature_selection_classif(small_moddata):
=======
def test_small_moddata_feature_selection_classif(small_moddata_2023):
>>>>>>> 679694f8
    """This test creates classifier MODData and test the feature selection method"""

    x1 = np.array([0] * 500 + [1] * 500 + [2] * 500, dtype="float")
    x2 = np.random.choice(2, 1500)
    x3 = x1 * x2
    x4 = x1 + (x2 * 0.5)
    targets = np.array(x1, dtype="int").reshape(-1, 1)
    features = np.array([x1, x2, x3, x4]).T
    names = ["my_classes"]

    c_nmi = pd.DataFrame(
        [[1, 0, 0.5, 0.5], [0, 1, 0.5, 0.5], [0.5, 0.5, 1, 0.5], [0.5, 0.5, 0.5, 1]],
        columns=["f1", "f2", "f3", "f4"],
        index=["f1", "f2", "f3", "f4"],
    )

    classif_md = MODData(
        ["dummy"] * 1500, targets, target_names=names, num_classes={"my_classes": 3}
    )
    classif_md.df_featurized = pd.DataFrame(features, columns=["f1", "f2", "f3", "f4"])
    classif_md.feature_selection(n=3, cross_nmi=c_nmi)
    assert len(classif_md.get_optimal_descriptors()) == 3
    assert classif_md.get_optimal_descriptors() == ["f1", "f4", "f3"]


def test_merge_ranked():
    from modnet.preprocessing import merge_ranked

    # Test lists of the same length
    test_features = [["a", "b", "c"], ["d", "b", "e"]]

    expected = ["a", "d", "b", "c", "e"]
    assert merge_ranked(test_features) == expected

    # Test lists of different length
    test_features = [["a", "b", "c"], ["d", "b", "e", "g"]]

    expected = ["a", "d", "b", "c", "e", "g"]
    assert merge_ranked(test_features) == expected

    test_features = [["d", "b", "e", "g"], ["a", "b", "c"]]

    expected = ["d", "a", "b", "e", "c", "g"]
    assert merge_ranked(test_features) == expected

    # Test lists with other hashable types
    test_features = [["a", "b", "c"], ["d", "b", 2, "g"], ["c", 0, "e", "0"]]

    expected = ["a", "d", "c", "b", 0, 2, "e", "g", "0"]
    assert merge_ranked(test_features) == expected


@pytest.mark.slow
def test_load_precomputed_dataset():
    """Tries to load and unpack the dataset on figshare.

    Warning: Requires ~10 GB of memory.

    NB: This test will not redownload the dataset if it is already present.

    """

    from pathlib import Path

    from modnet.ext_data import load_ext_dataset

    path = load_ext_dataset("MP_2018.6", "MODData")
    assert path == Path(__file__).parent.parent.joinpath("data") / "MP_2018.6.zip"
    assert path.is_file()

    # Replace the path with some garbage file and make sure a RuntimeError is raised
    # when the dataset is loaded, as the hash will no longer match
    path.unlink()
    path.touch()

    try:
        with pytest.raises(
            RuntimeError, match="Precomputed MODData did not match expected MD5 from"
        ):
            path = load_ext_dataset("MP_2018.6", "MODData")
    finally:
        path.unlink(missing_ok=True)


def test_moddata_splits(subset_moddata):
    from sklearn.model_selection import KFold

    kf = KFold(5, shuffle=True, random_state=123)

    for split in kf.split(subset_moddata.df_featurized):
        train, test = subset_moddata.split(split)

        assert len(train.structure_ids) == 80
        assert len(train.df_featurized) == 80
        assert len(train.df_targets) == 80
        assert len(train.df_structure) == 80
        assert len(train.get_featurized_df()) == 80
        assert len(train.get_structure_df()) == 80
        assert len(train.get_target_df()) == 80

        assert len(test.structure_ids) == 20
        assert len(test.df_featurized) == 20
        assert len(test.df_targets) == 20
        assert len(test.df_structure) == 20
        assert len(test.get_featurized_df()) == 20
        assert len(test.get_structure_df()) == 20
        assert len(test.get_target_df()) == 20

        test_id_set = set(test.structure_ids)
        for _id in train.structure_ids:
            assert _id not in test_id_set

        break


def test_precomputed_cross_nmi(small_moddata_2020):

    new = MODData(
        materials=small_moddata_2020.structures,
        targets=small_moddata_2020.targets,
        target_names=small_moddata_2020.names,
        df_featurized=small_moddata_2020.df_featurized,
    )
    new.feature_selection(5, use_precomputed_cross_nmi=True)


def test_moddata_balancing():
    d = MODData(
        materials=[1, 2, 3, 4, 5, 6],
        targets=np.array([[0, 0, 0, 0, 1, 1]]).T,
        target_names=["C"],
        num_classes={"C": 2},
    )

    d.df_featurized = pd.DataFrame({"f": [1, 2, 3, 4, 5, 6]})
    d.rebalance()
    assert len(d.df_featurized) == 8
    assert len(d.df_targets) == 8
    assert len(d.df_structure) == 8
    assert d.df_targets["C"].values.sum() == 4<|MERGE_RESOLUTION|>--- conflicted
+++ resolved
@@ -334,16 +334,11 @@
     assert len(data.df_targets) == 100
 
 
-<<<<<<< HEAD
-def test_small_moddata_featurization(small_moddata):
-    """This test creates a new MODData from the MP 2018.6 structures."""
-=======
 @pytest.mark.parametrize("featurizer_mode", ["single", "multi"])
 def test_small_moddata_featurization(small_moddata_2023, featurizer_mode):
     """This test creates a new MODData from the MP 2018.6 structures."""
 
     from modnet.featurizers.presets import Matminer2023Featurizer
->>>>>>> 679694f8
 
     old = small_moddata_2023
     structures = old.structures
@@ -365,17 +360,12 @@
     check_column_values(new, old, tolerance=0.03)
 
 
-<<<<<<< HEAD
-def test_small_moddata_composition_featurization(small_moddata_composition):
-    """This test creates a new MODData from the MP 2018.6 structures."""
-=======
 @pytest.mark.parametrize("featurizer_mode", ["multi", "single"])
 def test_small_moddata_composition_featurization(
     small_moddata_composition_2023, featurizer_mode
 ):
     """This test creates a new MODData from the MP 2018.6 structures."""
     from modnet.featurizers.presets import CompositionOnlyMatminer2023Featurizer
->>>>>>> 679694f8
 
     reference = small_moddata_composition_2023
     compositions = reference.compositions
@@ -397,11 +387,7 @@
     check_column_values(new, reference, tolerance=0.03)
 
 
-<<<<<<< HEAD
-def test_small_moddata_feature_selection_classif(small_moddata):
-=======
 def test_small_moddata_feature_selection_classif(small_moddata_2023):
->>>>>>> 679694f8
     """This test creates classifier MODData and test the feature selection method"""
 
     x1 = np.array([0] * 500 + [1] * 500 + [2] * 500, dtype="float")
