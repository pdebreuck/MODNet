import setuptools
import re

with open("README.md", "r") as f:
    long_description = f.read()

with open("modnet/__init__.py", "r") as f:
    lines = ""
    for item in f.readlines():
        lines += item + "\n"


version = re.search('__version__ = "(.*)"', lines).group(1)

tests_require = ("pytest>=6.0", "pytest-cov>=2.10", "flake8>=3.8")
dev_require = ("pre-commit~=2.11",)

setuptools.setup(
    name="modnet",
    version=version,
    author="Pierre-Paul De Breuck",
    author_email="pierre-paul.debreuck@uclouvain.be",
    description="MODNet, the Material Optimal Descriptor Network for materials properties prediction. ",
    long_description=long_description,
    long_description_content_type="text/markdown",
    url="https://github.com/ppdebreuck/modnet",
    project_urls={
        "GitHub": "https://github.com/ppdebreuck/modnet",
        "Documentation": "https://modnet.readthedocs.io",
    },
    include_package_data=True,
    packages=setuptools.find_packages(),
    install_requires=[
<<<<<<< HEAD
        "pandas>=0.25.3",
        "tensorflow>=2.4",
        "tensorflow-probability>=0.12",
        "pymatgen>=2022.5.17",
        "matminer>=0.7.6",
        "numpy>=1.22.3",
        "scikit-learn>=1.1.0",
=======
        "pandas~=1.5",
        "tensorflow~=2.10",
        "tensorflow-probability~=0.18",
        "pymatgen>=2022.9",
        "matminer~=0.8",
        "numpy>=1.20",
        "scikit-learn~=1.1",
>>>>>>> 2f9cc550
    ],
    tests_require=tests_require,
    test_suite="modnet.tests",
    extras_require={
        "test": tests_require,
        "dev": dev_require,
    },
    classifiers=[
        "Programming Language :: Python :: 3.8",
        "Programming Language :: Python :: 3.9",
        "Programming Language :: Python :: 3.10",
        "Intended Audience :: Science/Research",
        "Topic :: Scientific/Engineering :: Information Analysis",
        "Topic :: Scientific/Engineering :: Physics",
        "Topic :: Scientific/Engineering :: Chemistry",
        "Topic :: Software Development :: Libraries :: Python Modules",
        "License :: OSI Approved :: MIT License",
        "Operating System :: OS Independent",
    ],
    python_requires=">=3.8",
)<|MERGE_RESOLUTION|>--- conflicted
+++ resolved
@@ -31,15 +31,6 @@
     include_package_data=True,
     packages=setuptools.find_packages(),
     install_requires=[
-<<<<<<< HEAD
-        "pandas>=0.25.3",
-        "tensorflow>=2.4",
-        "tensorflow-probability>=0.12",
-        "pymatgen>=2022.5.17",
-        "matminer>=0.7.6",
-        "numpy>=1.22.3",
-        "scikit-learn>=1.1.0",
-=======
         "pandas~=1.5",
         "tensorflow~=2.10",
         "tensorflow-probability~=0.18",
@@ -47,7 +38,6 @@
         "matminer~=0.8",
         "numpy>=1.20",
         "scikit-learn~=1.1",
->>>>>>> 2f9cc550
     ],
     tests_require=tests_require,
     test_suite="modnet.tests",
